--- conflicted
+++ resolved
@@ -1,4 +1,3 @@
-<<<<<<< HEAD
 ## 2.12.0 (not yet released)
 
 ### `@liveblocks/client`
@@ -16,14 +15,13 @@
   tab from being closed while changes are still being saved
 - Deprecate the `useStorageStatus` hook in favor of the new `useSyncStatus`,
   which is most likely the one you're interested in when building UIs.
-=======
+
 ## 2.11.1 (Yet to be published)
 
 ### `@liveblocks/react-lexical`
 
 - Fix an issue with `AnchoredThreads` component not working correctly on certain
   React versions.
->>>>>>> b1bc5342
 
 ## 2.11.0
 
