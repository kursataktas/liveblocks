--- conflicted
+++ resolved
@@ -9,13 +9,9 @@
 import { useRoomContextBundle } from "@liveblocks/react";
 import { MentionIcon } from "../icons/mention";
 import { SendIcon } from "../icons/send";
-<<<<<<< HEAD
 import { useOverrides, type ComposerOverrides } from "../overrides";
-=======
-import type { ComposerOverrides } from "../overrides";
 import * as ComposerPrimitive from "../primitives/Composer";
 import { useComposer } from "../primitives/Composer/contexts";
->>>>>>> f582410c
 import type {
   ComposerEditorProps,
   ComposerFormProps,
