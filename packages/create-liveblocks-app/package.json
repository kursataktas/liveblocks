{
  "name": "create-liveblocks-app",
<<<<<<< HEAD
  "version": "1.0.12-yjs3",
=======
  "version": "1.1.0",
>>>>>>> 1357e8fd
  "description": "An installer for Liveblocks projects, including various examples and a Next.js starter kit. Liveblocks is the all-in-one toolkit to build collaborative products like Figma, Notion, and more.",
  "license": "Apache-2.0",
  "bin": "dist/index.cjs",
  "type": "module",
  "scripts": {
    "dev": "node scripts/dev.js",
    "build": "node scripts/build.js",
    "demo": "node scripts/demo.js"
  },
  "devDependencies": {
    "@types/command-line-args": "^5.2.0",
    "@types/degit": "^2.8.3",
    "@types/node": "^17.0.39",
    "@types/prompts": "^2.4.1",
    "esbuild": "^0.15.12"
  },
  "dependencies": {
    "ansi-colors": "^4.1.3",
    "command-line-args": "^5.2.1",
    "degit": "^2.8.4",
    "open": "^8.4.0",
    "ora": "^6.1.2",
    "prompts": "^2.4.2",
    "simple-git": "^3.16.0"
  },
  "bugs": {
    "url": "https://github.com/liveblocks/liveblocks/issues"
  },
  "repository": {
    "type": "git",
    "url": "https://github.com/liveblocks/liveblocks.git",
    "directory": "packages/create-liveblocks-app"
  },
  "homepage": "https://liveblocks.io",
  "keywords": [
    "liveblocks",
    "installer",
    "create",
    "next.js",
    "examples",
    "real-time",
    "toolkit",
    "multiplayer",
    "websockets",
    "collaboration",
    "collaborative",
    "presence",
    "crdts",
    "synchronize",
    "rooms",
    "documents",
    "conflict resolution"
  ]
}<|MERGE_RESOLUTION|>--- conflicted
+++ resolved
@@ -1,10 +1,6 @@
 {
   "name": "create-liveblocks-app",
-<<<<<<< HEAD
-  "version": "1.0.12-yjs3",
-=======
   "version": "1.1.0",
->>>>>>> 1357e8fd
   "description": "An installer for Liveblocks projects, including various examples and a Next.js starter kit. Liveblocks is the all-in-one toolkit to build collaborative products like Figma, Notion, and more.",
   "license": "Apache-2.0",
   "bin": "dist/index.cjs",
