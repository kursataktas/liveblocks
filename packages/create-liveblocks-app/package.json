--- conflicted
+++ resolved
@@ -1,10 +1,6 @@
 {
   "name": "create-liveblocks-app",
-<<<<<<< HEAD
   "version": "1.0.0-beta0",
-=======
-  "version": "0.19.11",
->>>>>>> 32775c2b
   "description": "An installer for Liveblocks projects, including various examples and a Next.js starter kit. Liveblocks is the all-in-one toolkit to build collaborative products like Figma, Notion, and more.",
   "license": "Apache-2.0",
   "bin": "dist/index.cjs",
