--- conflicted
+++ resolved
@@ -48,20 +48,6 @@
     Y.applyUpdate(this.doc, Base64.toUint8Array(update), "backend");
     // if this update is the result of a fetch, the state vector is included
     if (stateVector) {
-<<<<<<< HEAD
-      // Use server state to calculate a diff and send it
-      try {
-        const local = Y.encodeStateAsUpdate(this.doc);
-        const diff = Y.diffUpdate(local, Base64.toUint8Array(stateVector));
-        Y.logUpdate(diff);
-        if (diff.length === 2 && diff.at(1) === 0 && diff.at(0) === 0) {
-          return;
-        }
-        this.updateRoomDoc(Base64.fromUint8Array(diff));
-      } catch (e) {
-        // something went wrong encoding local state to send to the server
-        console.warn(e);
-=======
       if (!readOnly) {
         // Use server state to calculate a diff and send it
         try {
@@ -74,7 +60,6 @@
           // something went wrong encoding local state to send to the server
           console.warn(e);
         }
->>>>>>> 49a68939
       }
       // now that we've sent our local and received from server, we're in sync
       // calling `syncDoc` again will sync up the documents
