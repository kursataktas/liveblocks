{
  "name": "@liveblocks/react-lexical",
<<<<<<< HEAD
  "version": "2.8.3-tiptap2",
=======
  "version": "2.10.2",
>>>>>>> de82c91e
  "description": "A lexical react plugin to enable collaboration, comments, live cursors, and more.",
  "license": "Apache-2.0",
  "type": "commonjs",
  "main": "./dist/index.js",
  "types": "./dist/index.d.ts",
  "exports": {
    ".": {
      "import": {
        "types": "./dist/index.d.mts",
        "default": "./dist/index.mjs"
      },
      "require": {
        "types": "./dist/index.d.ts",
        "module": "./dist/index.mjs",
        "default": "./dist/index.js"
      }
    },
    "./styles.css": {
      "types": "./styles.css.d.ts",
      "default": "./styles.css"
    }
  },
  "files": [
    "dist/**",
    "**/*.css",
    "**/*.css.d.ts",
    "**/*.css.map",
    "README.md"
  ],
  "scripts": {
    "dev": "rollup --config rollup.config.ts --configPlugin @rollup/plugin-typescript --watch",
    "build": "rollup --config rollup.config.ts --configPlugin @rollup/plugin-typescript",
    "format": "eslint --fix src/; stylelint --fix src/styles/; prettier --write src/",
    "lint": "eslint src/; stylelint src/styles/",
    "lint:package": "publint --strict && attw --pack",
    "start": "npm run dev",
    "test": "jest --silent --verbose --color=always",
    "test:watch": "jest --silent --verbose --color=always --watch"
  },
  "dependencies": {
    "@floating-ui/react-dom": "^2.1.1",
<<<<<<< HEAD
    "@liveblocks/client": "2.8.3-tiptap2",
    "@liveblocks/core": "2.8.3-tiptap2",
    "@liveblocks/react": "2.8.3-tiptap2",
    "@liveblocks/react-ui": "2.8.3-tiptap2",
    "@liveblocks/yjs": "2.8.3-tiptap2",
=======
    "@liveblocks/client": "2.10.2",
    "@liveblocks/core": "2.10.2",
    "@liveblocks/react": "2.10.2",
    "@liveblocks/react-ui": "2.10.2",
    "@liveblocks/yjs": "2.10.2",
>>>>>>> de82c91e
    "use-sync-external-store": "^1.2.2",
    "yjs": "^13.6.18"
  },
  "peerDependencies": {
    "@lexical/react": "0.16.1",
    "@lexical/utils": "0.16.1",
    "@lexical/yjs": "0.16.1",
    "lexical": "0.16.1",
    "react": "^16.14.0 || ^17 || ^18 || ^19 || ^19.0.0-rc",
    "react-dom": "^16.14.0 || ^17 || ^18 || ^19 || ^19.0.0-rc"
  },
  "devDependencies": {
    "@liveblocks/eslint-config": "*",
    "@liveblocks/jest-config": "*",
    "@rollup/plugin-node-resolve": "^15.2.3",
    "@rollup/plugin-replace": "^5.0.5",
    "@rollup/plugin-typescript": "^11.1.2",
    "@testing-library/jest-dom": "^5.16.5",
    "@types/use-sync-external-store": "^0.0.6",
    "eslint-plugin-react": "^7.33.2",
    "eslint-plugin-react-hooks": "^4.6.0",
    "msw": "^0.27.1",
    "rollup": "^3.28.0",
    "rollup-plugin-dts": "^5.3.1",
    "rollup-plugin-esbuild": "^5.0.0",
    "rollup-plugin-preserve-directives": "^0.2.0",
    "stylelint": "^15.10.2",
    "stylelint-config-standard": "^34.0.0",
    "stylelint-order": "^6.0.3",
    "stylelint-plugin-logical-css": "^0.13.2"
  },
  "sideEffects": false,
  "bugs": {
    "url": "https://github.com/liveblocks/liveblocks/issues"
  },
  "repository": {
    "type": "git",
    "url": "https://github.com/liveblocks/liveblocks.git",
    "directory": "packages/liveblocks-react-lexical"
  },
  "homepage": "https://liveblocks.io",
  "keywords": [
    "lexical",
    "react",
    "comments",
    "threads",
    "liveblocks",
    "real-time",
    "toolkit",
    "multiplayer",
    "websockets",
    "collaboration",
    "collaborative",
    "presence",
    "crdts",
    "synchronize",
    "rooms",
    "documents",
    "conflict resolution"
  ]
}<|MERGE_RESOLUTION|>--- conflicted
+++ resolved
@@ -1,10 +1,6 @@
 {
   "name": "@liveblocks/react-lexical",
-<<<<<<< HEAD
-  "version": "2.8.3-tiptap2",
-=======
   "version": "2.10.2",
->>>>>>> de82c91e
   "description": "A lexical react plugin to enable collaboration, comments, live cursors, and more.",
   "license": "Apache-2.0",
   "type": "commonjs",
@@ -46,19 +42,11 @@
   },
   "dependencies": {
     "@floating-ui/react-dom": "^2.1.1",
-<<<<<<< HEAD
-    "@liveblocks/client": "2.8.3-tiptap2",
-    "@liveblocks/core": "2.8.3-tiptap2",
-    "@liveblocks/react": "2.8.3-tiptap2",
-    "@liveblocks/react-ui": "2.8.3-tiptap2",
-    "@liveblocks/yjs": "2.8.3-tiptap2",
-=======
     "@liveblocks/client": "2.10.2",
     "@liveblocks/core": "2.10.2",
     "@liveblocks/react": "2.10.2",
     "@liveblocks/react-ui": "2.10.2",
     "@liveblocks/yjs": "2.10.2",
->>>>>>> de82c91e
     "use-sync-external-store": "^1.2.2",
     "yjs": "^13.6.18"
   },
