@import "./utils";
@import "./constants";

/*************************************
 *            Suggestions            *
 *************************************/

.lb-lexical-suggestions-list {
  margin: 0;
  padding: 0;
  list-style: none;
}

/*************************************
 *        Mention suggestions        *
 *************************************/

.lb-lexical-mention-suggestions {
  --lb-lexical-mention-suggestion-avatar-size: 1.25rem;
}

.lb-lexical-mention-suggestion {
  padding: calc(0.375 * var(--lb-spacing)) calc(0.625 * var(--lb-spacing));
}

.lb-lexical-mention-suggestion-avatar {
  inline-size: var(--lb-lexical-mention-suggestion-avatar-size);
  margin-inline-start: calc(-0.125 * var(--lb-spacing));
  margin-inline-end: calc(0.5 * var(--lb-spacing));
  margin-block: calc(0.125 * var(--lb-spacing));
  background: var(--lb-foreground-subtle);
  color: var(--lb-foreground-moderate);
}

/*************************************
 *          Elevation lists          *
 *************************************/

.lb-lexical-suggestions {
  padding: $lb-elevation-list-padding;
  animation-duration: var(--lb-transition-duration);
  animation-timing-function: var(--lb-transition-easing);
  will-change: transform, opacity;
}

.lb-lexical-suggestions-list-item {
  display: flex;
  align-items: center;
  padding: calc(0.25 * var(--lb-spacing)) calc(0.5 * var(--lb-spacing));
  border-radius: calc(var(--lb-radius) - 0.75 * $lb-elevation-list-padding);
  color: var(--lb-foreground-secondary);
  outline: none;
  font-size: 0.875rem;
  cursor: pointer;
  user-select: none;
  transition-property: background, color, opacity;
  scroll-margin-block: $lb-elevation-list-padding;
}

:is(.lb-lexical-suggestions-list-item) {
  &:where([data-highlighted], [data-selected]) {
    background: var(--lb-foreground-subtle);
    transition-duration: calc(var(--lb-transition-duration) / 2);
  }

  &:where(:disabled, [data-disabled]) {
    opacity: 0.5;
    cursor: not-allowed;
  }
}

/*************************************
 *        Floating animations        *
 *************************************/

:is(.lb-lexical-suggestions) {
  &:where([data-side="top"]) {
    animation-name: lb-animation-slide-up;
  }

  &:where([data-side="bottom"]) {
    animation-name: lb-animation-slide-down;
  }

  &:where([data-state="closed"]) {
    animation-name: lb-animation-disappear;
  }
}

@media (prefers-reduced-motion) {
  .lb-lexical-suggestions:where(:not([data-state="closed"])) {
    animation-name: lb-animation-appear;
  }
}

/*************************************
 *              Mention              *
 *************************************/

.lb-lexical-mention {
  padding: 0.1em 0.3em;
  border-radius: calc(0.675 * var(--lb-radius));
  background: var(--lb-accent-subtle);
  color: var(--lb-accent);
  box-decoration-break: clone;
  font-weight: 500;

  @include invisible-selection;

  &:where([data-selected]) {
    background: var(--lb-accent);
    color: var(--lb-accent-foreground);
  }
}

/*************************************
 *            Thread mark            *
 *************************************/

.lb-lexical-thread-mark {
  background: var(--lb-accent-subtle);
  color: var(--lb-foreground);
  outline: none;
  font-weight: 500;
  transition-property: color, text-decoration-color;
  text-decoration-line: underline;
  text-decoration-color: var(--lb-foreground-moderate);
  text-underline-offset: 2px;

  &:where([data-state="active"]) {
    color: var(--lb-accent);
    text-decoration-color: var(--lb-accent-moderate);
  }
}

/*************************************
<<<<<<< HEAD
 *              Version List         *
 *************************************/
=======
 *          Anchored threads         *
 *************************************/

.lb-lexical-anchored-threads {
  --lb-lexical-anchored-threads-gap: 1.25rem;
  --lb-lexical-anchored-threads-active-thread-offset: -0.75rem;
}

.lb-lexical-anchored-threads-thread-container {
  transition-duration: calc(var(--lb-transition-duration) * 2);
  transition-property: transform;
}

@media (prefers-reduced-motion) {
  .lb-lexical-anchored-threads-thread-container {
    transition-duration: 0s;
  }
}

.lb-lexical-anchored-threads-thread {
  position: relative;
  overflow: hidden;
  border-radius: var(--lb-radius);
  background: var(--lb-dynamic-background);
  box-shadow: $lb-lexical-anchored-threads-shadow;
  transition-property: background, box-shadow;

  &::after {
    content: "";
    position: absolute;
    inset: 0;
    z-index: 1;
    border-radius: inherit;
    box-shadow: var(--lb-inset-shadow);
    pointer-events: none;
  }

  &:where([data-state="active"]) {
    box-shadow: $lb-lexical-anchored-threads-active-shadow;
  }
}

/*************************************
 *        Floating components        *
 *************************************/

.lb-lexical-floating {
  --lb-lexical-floating-size: 350px;
}

/*************************************
 *         Floating threads          *
 *************************************/

.lb-lexical-floating-threads-thread {
  inline-size: var(--lb-lexical-floating-size);

  &:where(:not(:last-of-type)) {
    border-block-end: 1px solid var(--lb-foreground-subtle);
  }
}

/*************************************
 *         Floating composer         *
 *************************************/

.lb-lexical-floating-composer {
  inline-size: var(--lb-lexical-floating-size);
}
>>>>>>> 49a68939
<|MERGE_RESOLUTION|>--- conflicted
+++ resolved
@@ -134,10 +134,6 @@
 }
 
 /*************************************
-<<<<<<< HEAD
- *              Version List         *
- *************************************/
-=======
  *          Anchored threads         *
  *************************************/
 
@@ -206,5 +202,4 @@
 
 .lb-lexical-floating-composer {
   inline-size: var(--lb-lexical-floating-size);
-}
->>>>>>> 49a68939
+}