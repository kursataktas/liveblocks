{
  "name": "@liveblocks/core",
<<<<<<< HEAD
  "version": "2.8.3-tiptap2",
=======
  "version": "2.10.2",
>>>>>>> de82c91e
  "description": "Private internals for Liveblocks. DO NOT import directly from this package!",
  "type": "commonjs",
  "main": "./dist/index.js",
  "types": "./dist/index.d.ts",
  "exports": {
    ".": {
      "import": {
        "types": "./dist/index.d.mts",
        "default": "./dist/index.mjs"
      },
      "require": {
        "types": "./dist/index.d.ts",
        "module": "./dist/index.mjs",
        "default": "./dist/index.js"
      }
    }
  },
  "files": [
    "dist/**",
    "README.md"
  ],
  "keywords": [
    "liveblocks",
    "multiplayer",
    "live-cursors",
    "collaborative"
  ],
  "bugs": {
    "url": "https://github.com/liveblocks/liveblocks/issues"
  },
  "scripts": {
    "dev": "tsup --watch",
    "build": "tsup && node dist/index.mjs",
    "format": "(eslint --fix src/ || true) && prettier --write src/",
    "lint": "eslint src/",
    "lint:package": "publint --strict && attw --pack",
    "test": "jest --silent --verbose --color=always",
    "test:types": "ls test-d/* | xargs -n1 tsd --files",
    "test:watch": "jest --silent --verbose --color=always --watch",
    "test:e2e": "jest --silent --verbose --color=always --config=./jest.config.e2e.js",
    "test:deps": "depcruise src --exclude __tests__",
    "showdeps": "depcruise src --include-only '^src' --exclude='__tests__' --output-type dot | dot -T svg > /tmp/dependency-graph.svg && open /tmp/dependency-graph.svg",
    "showdeps:high-level": "depcruise src --include-only '^src' --exclude='(^src/index.ts|shallow.ts|__tests__)' --collapse='^src/(refs|lib|compat|types|crdts|protocol)' --output-type dot | dot -T svg > /tmp/dependency-graph.svg && open /tmp/dependency-graph.svg"
  },
  "license": "Apache-2.0",
  "devDependencies": {
    "@liveblocks/eslint-config": "*",
    "@liveblocks/jest-config": "*",
    "@liveblocks/query-parser": "^0.0.4",
    "@types/ws": "^8.5.10",
    "dotenv": "^16.4.5",
    "eslint-plugin-rulesdir": "^0.2.2",
    "msw": "^0.47.4",
    "ws": "^8.17.1"
  },
  "repository": {
    "type": "git",
    "url": "https://github.com/liveblocks/liveblocks.git",
    "directory": "packages/liveblocks-core"
  },
  "sideEffects": false
}<|MERGE_RESOLUTION|>--- conflicted
+++ resolved
@@ -1,10 +1,6 @@
 {
   "name": "@liveblocks/core",
-<<<<<<< HEAD
-  "version": "2.8.3-tiptap2",
-=======
   "version": "2.10.2",
->>>>>>> de82c91e
   "description": "Private internals for Liveblocks. DO NOT import directly from this package!",
   "type": "commonjs",
   "main": "./dist/index.js",
