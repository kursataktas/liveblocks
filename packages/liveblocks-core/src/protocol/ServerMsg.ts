--- conflicted
+++ resolved
@@ -17,11 +17,7 @@
   REJECT_STORAGE_OP = 299,
 
   // For YJS Docs
-<<<<<<< HEAD
-  YDOC_UPDATE = 300,
-=======
   UPDATE_YDOC = 300,
->>>>>>> ffbc5388
 }
 
 /**
@@ -44,11 +40,6 @@
   | UpdateStorageServerMsg // Broadcasted
   | RejectedStorageOpServerMsg // For a single client
   | YDocUpdate; // For receiving doc from backend
-<<<<<<< HEAD
-
-// For YJS Docs
-=======
->>>>>>> ffbc5388
 
 /**
  * Sent by the WebSocket server and broadcasted to all clients to announce that
@@ -145,11 +136,6 @@
   readonly actor: number;
 };
 
-export type YDocUpdate = {
-  readonly type: ServerMsgCode.YDOC_UPDATE;
-  readonly update: string;
-};
-
 /**
  * Sent by the WebSocket server when the ydoc is updated or when requested based on stateVector passed.
  * Contains a base64 encoded update
