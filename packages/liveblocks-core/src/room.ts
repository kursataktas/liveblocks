import type { AuthManager, AuthValue } from "./auth-manager";
import {
  getAuthBearerHeaderFromAuthValue,
  NotificationsApiError,
} from "./client";
import type {
  Delegates,
  LegacyConnectionStatus,
  LiveblocksError,
  LostConnectionEvent,
  Status,
} from "./connection";
import { ManagedSocket, newToLegacyStatus, StopRetrying } from "./connection";
import {
  convertToCommentData,
  convertToCommentUserReaction,
  convertToInboxNotificationData,
  convertToInboxNotificationDeleteInfo,
  convertToThreadData,
  convertToThreadDeleteInfo,
} from "./convert-plain-data";
import type { ApplyResult, ManagedPool } from "./crdts/AbstractCrdt";
import { OpSource } from "./crdts/AbstractCrdt";
import {
  cloneLson,
  getTreesDiffOperations,
  isLiveList,
  isLiveNode,
  isSameNodeOrChildOf,
  mergeStorageUpdates,
} from "./crdts/liveblocks-helpers";
import { LiveObject } from "./crdts/LiveObject";
import type { LiveNode, LiveStructure, LsonObject } from "./crdts/Lson";
import type { StorageCallback, StorageUpdate } from "./crdts/StorageUpdates";
import { kInternal } from "./internal";
import { assertNever, nn } from "./lib/assert";
import { Batch } from "./lib/batch";
import { captureStackTrace } from "./lib/debug";
import type { Callback, Observable } from "./lib/EventSource";
import { makeEventSource } from "./lib/EventSource";
import * as console from "./lib/fancy-console";
import type { Json, JsonObject } from "./lib/Json";
import { isJsonArray, isJsonObject } from "./lib/Json";
import { objectToQuery } from "./lib/objectToQuery";
import { asPos } from "./lib/position";
import type { Resolve } from "./lib/Resolve";
import type { QueryParams } from "./lib/url";
import { urljoin } from "./lib/url";
import { compact, deepClone, tryParseJson } from "./lib/utils";
import { canComment, canWriteStorage, TokenKind } from "./protocol/AuthToken";
import type { BaseUserMeta, IUserInfo } from "./protocol/BaseUserMeta";
import type { ClientMsg, UpdateYDocClientMsg } from "./protocol/ClientMsg";
import { ClientMsgCode } from "./protocol/ClientMsg";
import type {
  BaseMetadata,
  CommentBody,
  CommentData,
  CommentDataPlain,
  CommentUserReaction,
  CommentUserReactionPlain,
  QueryMetadata,
  ThreadData,
  ThreadDataPlain,
  ThreadDeleteInfo,
  ThreadDeleteInfoPlain,
} from "./protocol/Comments";
import type {
  InboxNotificationData,
  InboxNotificationDataPlain,
  InboxNotificationDeleteInfo,
  InboxNotificationDeleteInfoPlain,
} from "./protocol/InboxNotifications";
import type { Op } from "./protocol/Op";
import { isAckOp, OpCode } from "./protocol/Op";
import type { IdTuple, SerializedCrdt } from "./protocol/SerializedCrdt";
import type {
  CommentsEventServerMsg,
  InitialDocumentStateServerMsg,
  RoomStateServerMsg,
  ServerMsg,
  UpdatePresenceServerMsg,
  UserJoinServerMsg,
  UserLeftServerMsg,
  YDocUpdateServerMsg,
} from "./protocol/ServerMsg";
import { ServerMsgCode } from "./protocol/ServerMsg";
import type { ImmutableRef } from "./refs/ImmutableRef";
import { OthersRef } from "./refs/OthersRef";
import { PatchableRef } from "./refs/PatchableRef";
import { DerivedRef, ValueRef } from "./refs/ValueRef";
import type * as DevTools from "./types/DevToolsTreeNode";
import type {
  IWebSocket,
  IWebSocketCloseEvent,
  IWebSocketInstance,
  IWebSocketMessageEvent,
} from "./types/IWebSocket";
import type { NodeMap } from "./types/NodeMap";
import type { InternalOthersEvent, OthersEvent } from "./types/Others";
import type { PartialNullable } from "./types/PartialNullable";
import type { RoomNotificationSettings } from "./types/RoomNotificationSettings";
import type { User } from "./types/User";
import { PKG_VERSION } from "./version";

type TimeoutID = ReturnType<typeof setTimeout>;

//
// NOTE:
// This type looks an awful lot like InternalOthersEvent, but don't change this
// type definition or DRY this up!
// The type LegacyOthersEvent is used in the signature of some public APIs, and
// as such should remain backward compatible.
//
type LegacyOthersEvent<P extends JsonObject, U extends BaseUserMeta> =
  | { type: "leave"; user: User<P, U> }
  | { type: "enter"; user: User<P, U> }
  | {
      type: "update";
      user: User<P, U>;
      updates: Partial<P>;
    }
  | { type: "reset" };

type LegacyOthersEventCallback<P extends JsonObject, U extends BaseUserMeta> = (
  others: readonly User<P, U>[],
  event: LegacyOthersEvent<P, U>
) => void;

export type RoomEventMessage<
  P extends JsonObject,
  U extends BaseUserMeta,
  E extends Json,
> = {
  /**
   * The connection ID of the client that sent the event.
   * If this message was broadcast from the server (via the REST API), then
   * this value will be -1.
   */
  connectionId: number;
  /**
   * The User (from the others list) that sent the event.
   * If this message was broadcast from the server (via the REST API), then
   * this value will be null.
   */
  user: User<P, U> | null;
  event: E;
};

export type StorageStatus =
  /* The storage is not loaded and has not been requested. */
  | "not-loaded"
  /* The storage is loading from Liveblocks servers */
  | "loading"
  /* Some storage modifications has not been acknowledged yet by the server */
  | "synchronizing"
  /* The storage is sync with Liveblocks servers */
  | "synchronized";

type RoomEventCallbackMap<
  P extends JsonObject,
  U extends BaseUserMeta,
  E extends Json,
> = {
  connection: Callback<LegacyConnectionStatus>; // Old/deprecated API
  status: Callback<Status>; // New/recommended API
  "lost-connection": Callback<LostConnectionEvent>;
  event: Callback<RoomEventMessage<P, U, E>>;
  "my-presence": Callback<P>;
  //
  // NOTE: LegacyOthersEventCallback is the only one not taking a Callback<T>
  // shape, since this API historically has taken _two_ callback arguments
  // instead of just one.
  others: LegacyOthersEventCallback<P, U>;
  error: Callback<Error>;
  history: Callback<HistoryEvent>;
  "storage-status": Callback<StorageStatus>;
};

export interface History {
  /**
   * Undoes the last operation executed by the current client.
   * It does not impact operations made by other clients.
   *
   * @example
   * room.updatePresence({ selectedId: "xx" }, { addToHistory: true });
   * room.updatePresence({ selectedId: "yy" }, { addToHistory: true });
   * room.history.undo();
   * // room.getPresence() equals { selectedId: "xx" }
   */
  undo: () => void;

  /**
   * Redoes the last operation executed by the current client.
   * It does not impact operations made by other clients.
   *
   * @example
   * room.updatePresence({ selectedId: "xx" }, { addToHistory: true });
   * room.updatePresence({ selectedId: "yy" }, { addToHistory: true });
   * room.history.undo();
   * // room.getPresence() equals { selectedId: "xx" }
   * room.history.redo();
   * // room.getPresence() equals { selectedId: "yy" }
   */
  redo: () => void;

  /**
   * Returns whether there are any operations to undo.
   *
   * @example
   * room.updatePresence({ selectedId: "xx" }, { addToHistory: true });
   * // room.history.canUndo() is true
   * room.history.undo();
   * // room.history.canUndo() is false
   */
  canUndo: () => boolean;

  /**
   * Returns whether there are any operations to redo.
   *
   * @example
   * room.updatePresence({ selectedId: "xx" }, { addToHistory: true });
   * room.history.undo();
   * // room.history.canRedo() is true
   * room.history.redo();
   * // room.history.canRedo() is false
   */
  canRedo: () => boolean;

  /**
   * Clears the undo and redo stacks. This operation cannot be undone ;)
   */
  clear: () => void;

  /**
   * All future modifications made on the Room will be merged together to create a single history item until resume is called.
   *
   * @example
   * room.updatePresence({ cursor: { x: 0, y: 0 } }, { addToHistory: true });
   * room.history.pause();
   * room.updatePresence({ cursor: { x: 1, y: 1 } }, { addToHistory: true });
   * room.updatePresence({ cursor: { x: 2, y: 2 } }, { addToHistory: true });
   * room.history.resume();
   * room.history.undo();
   * // room.getPresence() equals { cursor: { x: 0, y: 0 } }
   */
  pause: () => void;

  /**
   * Resumes history. Modifications made on the Room are not merged into a single history item anymore.
   *
   * @example
   * room.updatePresence({ cursor: { x: 0, y: 0 } }, { addToHistory: true });
   * room.history.pause();
   * room.updatePresence({ cursor: { x: 1, y: 1 } }, { addToHistory: true });
   * room.updatePresence({ cursor: { x: 2, y: 2 } }, { addToHistory: true });
   * room.history.resume();
   * room.history.undo();
   * // room.getPresence() equals { cursor: { x: 0, y: 0 } }
   */
  resume: () => void;
}

export type HistoryEvent = {
  canUndo: boolean;
  canRedo: boolean;
};

export type RoomEventName = Extract<
  keyof RoomEventCallbackMap<never, never, never>,
  string
>;

export type RoomEventCallbackFor<
  K extends RoomEventName,
  P extends JsonObject,
  U extends BaseUserMeta,
  E extends Json,
> = RoomEventCallbackMap<P, U, E>[K];

export type RoomEventCallback = RoomEventCallbackFor<
  RoomEventName,
  JsonObject,
  BaseUserMeta,
  Json
>;

export type BroadcastOptions = {
  /**
   * Whether or not event is queued if the connection is currently closed.
   *
   * ❗ We are not sure if we want to support this option in the future so it might be deprecated to be replaced by something else
   */
  shouldQueueEventIfNotReady: boolean;
};

type SubscribeFn<
  P extends JsonObject,
  _TStorage extends LsonObject,
  U extends BaseUserMeta,
  E extends Json,
> = {
  /**
   * Subscribes to changes made on any Live structure. Returns an unsubscribe function.
   *
   * @internal This legacy API works, but was never documented publicly.
   */
  (callback: StorageCallback): () => void;

  /**
   * Subscribe to the current user presence updates.
   *
   * @param listener the callback that is called every time the current user presence is updated with {@link Room.updatePresence}.
   *
   * @returns Unsubscribe function.
   *
   * @example
   * room.subscribe("my-presence", (presence) => {
   *   // Do something
   * });
   */
  (type: "my-presence", listener: Callback<P>): () => void;

  /**
   * Subscribe to the other users updates.
   *
   * @param listener the callback that is called when a user enters or leaves the room or when a user update its presence.
   *
   * @returns Unsubscribe function.
   *
   * @example
   * room.subscribe("others", (others) => {
   *   // Do something
   * });
   *
   */
  (type: "others", listener: LegacyOthersEventCallback<P, U>): () => void;

  /**
   * Subscribe to events broadcasted by {@link Room.broadcastEvent}
   *
   * @param listener the callback that is called when a user calls {@link Room.broadcastEvent}
   *
   * @returns Unsubscribe function.
   *
   * @example
   * room.subscribe("event", ({ event, connectionId }) => {
   *   // Do something
   * });
   *
   */
  (type: "event", listener: Callback<RoomEventMessage<P, U, E>>): () => void;

  /**
   * Subscribe to errors thrown in the room.
   *
   * @returns Unsubscribe function.
   *
   */
  (type: "error", listener: Callback<LiveblocksError>): () => void;

  /**
   * @deprecated This API will be removed in a future version of Liveblocks.
   * Prefer using the newer `.subscribe('status')` API.
   *
   * We recommend making the following changes if you use these APIs:
   *
   *     OLD APIs                       NEW APIs
   *     .getConnectionState()     -->  .getStatus()
   *     .subscribe('connection')  -->  .subscribe('status')
   *
   *     OLD STATUSES         NEW STATUSES
   *     closed          -->  initial
   *     authenticating  -->  connecting
   *     connecting      -->  connecting
   *     open            -->  connected
   *     unavailable     -->  reconnecting
   *     failed          -->  disconnected
   *
   * Subscribe to legacy connection status updates.
   *
   * @returns Unsubscribe function.
   *
   */
  (type: "connection", listener: Callback<LegacyConnectionStatus>): () => void;

  /**
   * Subscribe to connection status updates. The callback will be called any
   * time the status changes.
   *
   * @returns Unsubscribe function.
   *
   */
  (type: "status", listener: Callback<Status>): () => void;

  /**
   * Subscribe to the exceptional event where reconnecting to the Liveblocks
   * servers is taking longer than usual. This typically is a sign of a client
   * that has lost internet connectivity.
   *
   * This isn't problematic (because the Liveblocks client is still trying to
   * reconnect), but it's typically a good idea to inform users about it if
   * the connection takes too long to recover.
   */
  (
    type: "lost-connection",
    listener: Callback<LostConnectionEvent>
  ): () => void;

  /**
   * Subscribes to changes made on a Live structure. Returns an unsubscribe function.
   * In a future version, we will also expose what exactly changed in the Live structure.
   *
   * @param callback The callback this called when the Live structure changes.
   *
   * @returns Unsubscribe function.
   *
   * @example
   * const liveMap = new LiveMap();  // Could also be LiveList or LiveObject
   * const unsubscribe = room.subscribe(liveMap, (liveMap) => { });
   * unsubscribe();
   */
  <L extends LiveStructure>(
    liveStructure: L,
    callback: (node: L) => void
  ): () => void;

  /**
   * Subscribes to changes made on a Live structure and all the nested data
   * structures. Returns an unsubscribe function. In a future version, we
   * will also expose what exactly changed in the Live structure.
   *
   * @param callback The callback this called when the Live structure, or any
   * of its nested values, changes.
   *
   * @returns Unsubscribe function.
   *
   * @example
   * const liveMap = new LiveMap();  // Could also be LiveList or LiveObject
   * const unsubscribe = room.subscribe(liveMap, (updates) => { }, { isDeep: true });
   * unsubscribe();
   */
  <L extends LiveStructure>(
    liveStructure: L,
    callback: StorageCallback,
    options: { isDeep: true }
  ): () => void;

  /**
   * Subscribe to the current user's history changes.
   *
   * @returns Unsubscribe function.
   *
   * @example
   * room.subscribe("history", ({ canUndo, canRedo }) => {
   *   // Do something
   * });
   */
  (type: "history", listener: Callback<HistoryEvent>): () => void;

  /**
   * Subscribe to storage status changes.
   *
   * @returns Unsubscribe function.
   *
   * @example
   * room.subscribe("storage-status", (status) => {
   *   switch(status) {
   *      case "not-loaded":
   *        break;
   *      case "loading":
   *        break;
   *      case "synchronizing":
   *        break;
   *      case "synchronized":
   *        break;
   *      default:
   *        break;
   *   }
   * });
   */
  (type: "storage-status", listener: Callback<StorageStatus>): () => void;
};

export type GetThreadsOptions<M extends BaseMetadata> = {
  query?: {
    metadata?: Partial<QueryMetadata<M>>;
  };
  since?: Date;
};

type CommentsApi<M extends BaseMetadata> = {
  getThreads(options?: GetThreadsOptions<M>): Promise<{
    threads: ThreadData<M>[];
    inboxNotifications: InboxNotificationData[];
    deletedThreads: ThreadDeleteInfo[];
    deletedInboxNotifications: InboxNotificationDeleteInfo[];
    meta: {
      requestedAt: Date;
    };
  }>;
  getThread(options: { threadId: string }): Promise<
    | {
        thread: ThreadData<M>;
        inboxNotification?: InboxNotificationData;
      }
    | undefined
  >;
  createThread(options: {
    threadId: string;
    commentId: string;
    metadata: M | undefined;
    body: CommentBody;
  }): Promise<ThreadData<M>>;
  editThreadMetadata(options: {
    metadata: PartialNullable<M>;
    threadId: string;
  }): Promise<M>;
  createComment(options: {
    threadId: string;
    commentId: string;
    body: CommentBody;
  }): Promise<CommentData>;
  editComment(options: {
    threadId: string;
    commentId: string;
    body: CommentBody;
  }): Promise<CommentData>;
  deleteComment(options: {
    threadId: string;
    commentId: string;
  }): Promise<void>;
  addReaction(options: {
    threadId: string;
    commentId: string;
    emoji: string;
  }): Promise<CommentUserReaction>;
  removeReaction(options: {
    threadId: string;
    commentId: string;
    emoji: string;
  }): Promise<void>;
};

// TODO: Add M in 2.0
export type Room<
  P extends JsonObject,
  S extends LsonObject,
  U extends BaseUserMeta,
  E extends Json,
> = {
  /**
   * @private
   *
   * Private methods and variables used in the core internals, but as a user
   * of Liveblocks, NEVER USE ANY OF THESE DIRECTLY, because bad things
   * will probably happen if you do.
   */
  // TODO Change `never` to `M` in 2.0
  readonly [kInternal]: PrivateRoomApi<never>;

  /**
   * The id of the room.
   */
  readonly id: string;

  /**
   * @deprecated This API will be removed in a future version of Liveblocks.
   * Prefer using `.getStatus()` instead.
   *
   * We recommend making the following changes if you use these APIs:
   *
   *     OLD APIs                       NEW APIs
   *     .getConnectionState()     -->  .getStatus()
   *     .subscribe('connection')  -->  .subscribe('status')
   *
   *     OLD STATUSES         NEW STATUSES
   *     closed          -->  initial
   *     authenticating  -->  connecting
   *     connecting      -->  connecting
   *     open            -->  connected
   *     unavailable     -->  reconnecting
   *     failed          -->  disconnected
   */
  getConnectionState(): LegacyConnectionStatus;

  /**
   * Return the current connection status for this room. Can be used to display
   * a status badge for your Liveblocks connection.
   */
  getStatus(): Status;
  readonly subscribe: SubscribeFn<P, S, U, E>;

  /**
   * Room's history contains functions that let you undo and redo operation made on by the current client on the presence and storage.
   */
  readonly history: History;

  /**
   * Gets the current user.
   * Returns null if not it is not yet connected to the room.
   *
   * @example
   * const user = room.getSelf();
   */
  getSelf(): User<P, U> | null;

  /**
   * Gets the presence of the current user.
   *
   * @example
   * const presence = room.getPresence();
   */
  getPresence(): P;

  /**
   * Gets all the other users in the room.
   *
   * @example
   * const others = room.getOthers();
   */
  getOthers(): readonly User<P, U>[];

  /**
   * Updates the presence of the current user. Only pass the properties you want to update. No need to send the full presence.
   * @param patch A partial object that contains the properties you want to update.
   * @param options Optional object to configure the behavior of updatePresence.
   *
   * @example
   * room.updatePresence({ x: 0 });
   * room.updatePresence({ y: 0 });
   *
   * const presence = room.getPresence();
   * // presence is equivalent to { x: 0, y: 0 }
   */
  updatePresence(
    patch: Partial<P>,
    options?: {
      /**
       * Whether or not the presence should have an impact on the undo/redo history.
       */
      addToHistory: boolean;
    }
  ): void;

  /**
   * Sends Yjs document updates to Liveblocks server.
   *
   * @param {string} data the doc update to send to the server, base64 encoded uint8array
   */
  updateYDoc(data: string, guid?: string): void;

  /**
   * Sends a request for the current document from liveblocks server
   */
  fetchYDoc(stateVector: string, guid?: string): void;

  /**
   * Broadcasts an event to other users in the room. Event broadcasted to the room can be listened with {@link Room.subscribe}("event").
   * @param {any} event the event to broadcast. Should be serializable to JSON
   *
   * @example
   * // On client A
   * room.broadcastEvent({ type: "EMOJI", emoji: "🔥" });
   *
   * // On client B
   * room.subscribe("event", ({ event }) => {
   *   if(event.type === "EMOJI") {
   *     // Do something
   *   }
   * });
   */
  broadcastEvent(event: E, options?: BroadcastOptions): void;

  /**
   * Get the room's storage asynchronously.
   * The storage's root is a {@link LiveObject}.
   *
   * @example
   * const { root } = await room.getStorage();
   */
  getStorage(): Promise<{
    root: LiveObject<S>;
  }>;

  /**
   * Get the room's storage synchronously.
   * The storage's root is a {@link LiveObject}.
   *
   * @example
   * const root = room.getStorageSnapshot();
   */
  getStorageSnapshot(): LiveObject<S> | null;

  readonly events: {
    readonly status: Observable<Status>;
    readonly lostConnection: Observable<LostConnectionEvent>;

    readonly customEvent: Observable<RoomEventMessage<P, U, E>>; // prettier-ignore
    readonly self: Observable<User<P, U>>;
    readonly myPresence: Observable<P>;
    readonly others: Observable<OthersEvent<P, U>>;
    readonly error: Observable<LiveblocksError>;
    readonly storage: Observable<StorageUpdate[]>;
    readonly history: Observable<HistoryEvent>;

    /**
     * Subscribe to the storage loaded event. Will fire any time a full Storage
     * copy is downloaded. (This happens after the initial connect, and on
     * every reconnect.)
     */
    readonly storageDidLoad: Observable<void>;

    readonly storageStatus: Observable<StorageStatus>;
    readonly ydoc: Observable<YDocUpdateServerMsg | UpdateYDocClientMsg>;
    readonly comments: Observable<CommentsEventServerMsg>;
  };

  /**
   * Batches modifications made during the given function.
   * All the modifications are sent to other clients in a single message.
   * All the subscribers are called only after the batch is over.
   * All the modifications are merged in a single history item (undo/redo).
   *
   * @example
   * const { root } = await room.getStorage();
   * room.batch(() => {
   *   root.set("x", 0);
   *   room.updatePresence({ cursor: { x: 100, y: 100 }});
   * });
   */
  batch<T>(fn: () => T): T;

  /**
   * Get the storage status.
   *
   * - `not-loaded`: Initial state when entering the room.
   * - `loading`: Once the storage has been requested via room.getStorage().
   * - `synchronizing`: When some local updates have not been acknowledged by Liveblocks servers.
   * - `synchronized`: Storage is in sync with Liveblocks servers.
   */
  getStorageStatus(): StorageStatus;

  /**
   * Start an attempt to connect the room (aka "enter" it). Calling
   * `.connect()` only has an effect if the room is still in its idle initial
   * state, or the room was explicitly disconnected, or reconnection attempts
   * were stopped (for example, because the user isn't authorized to enter the
   * room). Will be a no-op otherwise.
   */
  connect(): void;

  /**
   * Disconnect the room's connection to the Liveblocks server, if any. Puts
   * the room back into an idle state. It will not do anything until either
   * `.connect()` or `.reconnect()` is called.
   *
   * Only use this API if you wish to connect the room again at a later time.
   * If you want to disconnect the room because you no longer need it, call
   * `.destroy()` instead.
   */
  disconnect(): void;

  /**
   * @internal (for now)
   *
   * Disconnect the room's connection to the Liveblocks server, if any. Runs
   * cleanup functions. The room instance can no longer be used to (re)connect.
   */
  destroy(): void;

  /**
   * Reconnect the room to the Liveblocks server by re-establishing a fresh
   * connection. If the room is not connected yet, initiate it.
   */
  reconnect(): void;
};

/**
 * @private
 *
 * Private methods to directly control the underlying state machine for this
 * room. Used in the core internals and for unit testing, but as a user of
 * Liveblocks, NEVER USE ANY OF THESE METHODS DIRECTLY, because bad things
 * will probably happen if you do.
 */
export type PrivateRoomApi<M extends BaseMetadata> = {
  // For introspection in unit tests only
  presenceBuffer: Json | undefined;
  undoStack: readonly (readonly Readonly<HistoryOp<JsonObject>>[])[];
  nodeCount: number;

  // For DevTools support (Liveblocks browser extension)
  getSelf_forDevTools(): DevTools.UserTreeNode | null;
  getOthers_forDevTools(): readonly DevTools.UserTreeNode[];

  // For reporting editor metadata
  reportTextEditor(editor: "lexical", rootKey: string): void;

  // NOTE: These are only used in our e2e test app!
  simulate: {
    explicitClose(event: IWebSocketCloseEvent): void;
    rawSend(data: string): void;
  };

  comments: CommentsApi<M>;

  notifications: {
    getRoomNotificationSettings(): Promise<RoomNotificationSettings>;
    updateRoomNotificationSettings(
      settings: Partial<RoomNotificationSettings>
    ): Promise<RoomNotificationSettings>;
    markInboxNotificationAsRead(notificationId: string): Promise<void>;
  };
};

// The maximum message size on websockets is 1MB. We'll set the threshold
// slightly lower (1kB) to trigger sending over HTTP, to account for messaging
// overhead, so we're not right at the limit.
// NOTE: this only works with the unstable_fallbackToHTTP option enabled
const MAX_SOCKET_MESSAGE_SIZE = 1024 * 1024 - 1024;

function makeIdFactory(connectionId: number): IdFactory {
  let count = 0;
  return () => `${connectionId}:${count++}`;
}

type HistoryOp<P extends JsonObject> =
  | Op
  | {
      readonly type: "presence";
      readonly data: P;
    };

type IdFactory = () => string;

type StaticSessionInfo = {
  readonly userId?: string;
  readonly userInfo?: IUserInfo;
};

type DynamicSessionInfo = {
  readonly actor: number;
  readonly nonce: string;
  readonly scopes: string[];
};

type RoomState<
  P extends JsonObject,
  S extends LsonObject,
  U extends BaseUserMeta,
  E extends Json,
> = {
  /**
   * All pending changes that yet need to be synced.
   */
  buffer: {
    flushTimerID: TimeoutID | undefined;

    // When the last flush happened. Together with config.throttleDelay, this
    // will control whether the next flush will be sent out immediately, or if
    // a flush will get scheduled for a few milliseconds into the future.
    readonly lastFlushedAt: number;

    // Queued-up "my presence" updates to be flushed at the earliest convenience
    presenceUpdates:
      | { type: "partial"; data: Partial<P> }
      | { type: "full"; data: P }
      | null;
    messages: ClientMsg<P, E>[];
    storageOperations: Op[];
  };

  //
  // The "self" User takes assembly of three sources-of-truth:
  // - The JWT token provides the userId and userInfo metadata (static)
  // - The server, in its initial ROOM_STATE message, will provide the actor ID
  //   and the scopes (dynamic)
  // - The presence is provided by the client's initialPresence configuration (presence)
  //
  readonly staticSessionInfo: ValueRef<StaticSessionInfo | null>;
  readonly dynamicSessionInfo: ValueRef<DynamicSessionInfo | null>;
  readonly myPresence: PatchableRef<P>;
  readonly others: OthersRef<P, U>;

  idFactory: IdFactory | null;
  initialStorage?: S;

  clock: number;
  opClock: number;
  readonly nodes: Map<string, LiveNode>;
  root: LiveObject<S> | undefined;

  readonly undoStack: HistoryOp<P>[][];
  readonly redoStack: HistoryOp<P>[][];

  /**
   * When history is paused, all operations will get queued up here. When
   * history is resumed, these operations get "committed" to the undo stack.
   */
  pausedHistory: null | HistoryOp<P>[];

  /**
   * Place to collect all mutations during a batch. Ops will be sent over the
   * wire after the batch is ended.
   */
  activeBatch: {
    ops: Op[];
    reverseOps: HistoryOp<P>[];
    updates: {
      others: [];
      presence: boolean;
      storageUpdates: Map<string, StorageUpdate>;
    };
  } | null;

  // A registry of yet-unacknowledged Ops. These Ops have already been
  // submitted to the server, but have not yet been acknowledged.
  readonly unacknowledgedOps: Map<string, Op>;

  // Stack traces of all pending Ops. Used for debugging in non-production builds
  readonly opStackTraces?: Map<string, string>;
};

export type Polyfills = {
  atob?: (data: string) => string;
  fetch?: typeof fetch;
  WebSocket?: IWebSocket;
};

export type RoomInitializers<
  P extends JsonObject,
  S extends LsonObject,
> = Resolve<{
  /**
   * The initial Presence to use and announce when you enter the Room. The
   * Presence is available on all users in the Room (me & others).
   */
  initialPresence: P | ((roomId: string) => P);
  /**
   * The initial Storage to use when entering a new Room.
   */
  initialStorage?: S | ((roomId: string) => S);
  /**
   * Whether or not the room automatically connects to Liveblock servers.
   * Default is true.
   *
   * Usually set to false when the client is used from the server to not call
   * the authentication endpoint or connect via WebSocket.
   */
  autoConnect?: boolean;
  /** @deprecated Renamed to `autoConnect` */
  shouldInitiallyConnect?: boolean;
}>;

export type RoomDelegates = Omit<Delegates<AuthValue>, "canZombie">;

/** @internal */
export type RoomConfig = {
  delegates: RoomDelegates;

  roomId: string;
  throttleDelay: number;
  lostConnectionTimeout: number;
  backgroundKeepAliveTimeout?: number;

  unstable_fallbackToHTTP?: boolean;
  unstable_streamData?: boolean;

  polyfills?: Polyfills;

  /**
   * Only necessary when you’re using Liveblocks with React v17 or lower.
   *
   * If so, pass in a reference to `ReactDOM.unstable_batchedUpdates` here.
   * This will allow Liveblocks to circumvent the so-called "zombie child
   * problem". To learn more, see
   * https://liveblocks.io/docs/guides/troubleshooting#stale-props-zombie-child
   */
  unstable_batchedUpdates?: (cb: () => void) => void;

  baseUrl: string;
  enableDebugLogging?: boolean;
};

function userToTreeNode(
  key: string,
  user: User<JsonObject, BaseUserMeta>
): DevTools.UserTreeNode {
  return {
    type: "User",
    id: `${user.connectionId}`,
    key,
    payload: user,
  };
}

/**
 * Returns a ref to access if, and if so, how long the current tab is in the
 * background and an unsubscribe function.
 *
 * The `inBackgroundSince` value will either be a JS timestamp indicating the
 * moment the tab was put into the background, or `null` in case the tab isn't
 * currently in the background. In non-DOM environments, this will always
 * return `null`.
 */
function installBackgroundTabSpy(): [
  inBackgroundSince: { readonly current: number | null },
  unsub: () => void,
] {
  const doc = typeof document !== "undefined" ? document : undefined;
  const inBackgroundSince: { current: number | null } = { current: null };

  function onVisibilityChange() {
    if (doc?.visibilityState === "hidden") {
      inBackgroundSince.current = inBackgroundSince.current ?? Date.now();
    } else {
      inBackgroundSince.current = null;
    }
  }

  doc?.addEventListener("visibilitychange", onVisibilityChange);
  const unsub = () => {
    doc?.removeEventListener("visibilitychange", onVisibilityChange);
  };

  return [inBackgroundSince, unsub];
}

export class CommentsApiError extends Error {
  constructor(
    public message: string,
    public status: number,
    public details?: JsonObject
  ) {
    super(message);
  }
}

/**
 * Handles all Comments-related API calls.
 */
function createCommentsApi<M extends BaseMetadata>(
  roomId: string,
  getAuthValue: () => Promise<AuthValue>,
  fetchClientApi: (
    roomId: string,
    endpoint: string,
    authValue: AuthValue,
    options?: RequestInit,
    params?: QueryParams
  ) => Promise<Response>
): CommentsApi<M> {
  async function fetchCommentsApi(
    endpoint: string,
    params?: QueryParams,
    options?: RequestInit
  ): Promise<Response> {
    // TODO: Use the right scope
    const authValue = await getAuthValue();

    return fetchClientApi(roomId, endpoint, authValue, options, params);
  }

  async function fetchJson<T>(
    endpoint: string,
    options?: RequestInit,
    params?: QueryParams
  ): Promise<T> {
    const response = await fetchCommentsApi(endpoint, params, options);

    if (!response.ok) {
      if (response.status >= 400 && response.status < 600) {
        let error: CommentsApiError;

        try {
          const errorBody = (await response.json()) as { message: string };

          error = new CommentsApiError(
            errorBody.message,
            response.status,
            errorBody
          );
        } catch {
          error = new CommentsApiError(response.statusText, response.status);
        }

        throw error;
      }
    }

    let body;

    try {
      body = (await response.json()) as T;
    } catch {
      body = {} as T;
    }

    return body;
  }

  async function getThreads<
    M extends BaseMetadata = never, // TODO Change this to DM for 2.0
  >(options?: GetThreadsOptions<M>) {
    let query: string | undefined;

    if (options?.query) {
      query = objectToQuery(options.query);
    }

    const response = await fetchCommentsApi(
      "/threads",
      {
        since: options?.since?.toISOString(),
        query,
      },
      {
        headers: {
          "Content-Type": "application/json",
        },
      }
    );

    if (response.ok) {
      const json = await (response.json() as Promise<{
        data: ThreadDataPlain<M>[];
        inboxNotifications: InboxNotificationDataPlain[];
        deletedThreads: ThreadDeleteInfoPlain[];
        deletedInboxNotifications: InboxNotificationDeleteInfoPlain[];
        meta: {
          requestedAt: string;
        };
      }>);

      return {
        threads: json.data.map((thread) => convertToThreadData(thread)),
        inboxNotifications: json.inboxNotifications.map((notification) =>
          convertToInboxNotificationData(notification)
        ),
        deletedThreads: json.deletedThreads.map((info) =>
          convertToThreadDeleteInfo(info)
        ),
        deletedInboxNotifications: json.deletedInboxNotifications.map((info) =>
          convertToInboxNotificationDeleteInfo(info)
        ),
        meta: {
          requestedAt: new Date(json.meta.requestedAt),
        },
      };
    } else if (response.status === 404) {
      return {
        threads: [],
        inboxNotifications: [],
        deletedThreads: [],
        deletedInboxNotifications: [],
        meta: {
          requestedAt: new Date(),
        },
      };
    } else {
      throw new Error("There was an error while getting threads.");
    }
  }

  async function getThread({ threadId }: { threadId: string }) {
    const response = await fetchCommentsApi(
      `/thread-with-notification/${threadId}`
    );

    if (response.ok) {
      const json = (await response.json()) as {
        thread: ThreadDataPlain;
        inboxNotification?: InboxNotificationDataPlain;
      };

      return {
        thread: convertToThreadData(json.thread),
        inboxNotification: json.inboxNotification
          ? convertToInboxNotificationData(json.inboxNotification)
          : undefined,
      };
    } else if (response.status === 404) {
      return;
    } else {
      throw new Error(`There was an error while getting thread ${threadId}.`);
    }
  }

  async function createThread<
    M extends BaseMetadata = never, // TODO Change this to DM for 2.0
  >({
    metadata,
    body,
    commentId,
    threadId,
  }: {
    roomId: string;
    threadId: string;
    commentId: string;
    metadata: M | undefined;
    body: CommentBody;
  }) {
    const thread = await fetchJson<ThreadDataPlain<M>>("/threads", {
      method: "POST",
      headers: {
        "Content-Type": "application/json",
      },
      body: JSON.stringify({
        id: threadId,
        comment: {
          id: commentId,
          body,
        },
        metadata,
      }),
    });

    return convertToThreadData(thread);
  }

  async function editThreadMetadata<
    M extends BaseMetadata = never, // TODO Change this to DM for 2.0
  >({
    metadata,
    threadId,
  }: {
    roomId: string;
    metadata: PartialNullable<M>;
    threadId: string;
  }) {
    return await fetchJson<M>(
      `/threads/${encodeURIComponent(threadId)}/metadata`,
      {
        method: "POST",
        headers: {
          "Content-Type": "application/json",
        },
        body: JSON.stringify(metadata),
      }
    );
  }

  async function createComment({
    threadId,
    commentId,
    body,
  }: {
    threadId: string;
    commentId: string;
    body: CommentBody;
  }) {
    const comment = await fetchJson<CommentDataPlain>(
      `/threads/${encodeURIComponent(threadId)}/comments`,
      {
        method: "POST",
        headers: {
          "Content-Type": "application/json",
        },
        body: JSON.stringify({
          id: commentId,
          body,
        }),
      }
    );

    return convertToCommentData(comment);
  }

  async function editComment({
    threadId,
    commentId,
    body,
  }: {
    threadId: string;
    commentId: string;
    body: CommentBody;
  }) {
    const comment = await fetchJson<CommentDataPlain>(
      `/threads/${encodeURIComponent(threadId)}/comments/${encodeURIComponent(
        commentId
      )}`,
      {
        method: "POST",
        headers: {
          "Content-Type": "application/json",
        },
        body: JSON.stringify({
          body,
        }),
      }
    );

    return convertToCommentData(comment);
  }

  async function deleteComment({
    threadId,
    commentId,
  }: {
    roomId: string;
    threadId: string;
    commentId: string;
  }) {
    await fetchJson(
      `/threads/${encodeURIComponent(threadId)}/comments/${encodeURIComponent(
        commentId
      )}`,
      {
        method: "DELETE",
      }
    );
  }

  async function addReaction({
    threadId,
    commentId,
    emoji,
  }: {
    threadId: string;
    commentId: string;
    emoji: string;
  }) {
    const reaction = await fetchJson<CommentUserReactionPlain>(
      `/threads/${encodeURIComponent(threadId)}/comments/${encodeURIComponent(
        commentId
      )}/reactions`,
      {
        method: "POST",
        headers: {
          "Content-Type": "application/json",
        },
        body: JSON.stringify({ emoji }),
      }
    );

    return convertToCommentUserReaction(reaction);
  }

  async function removeReaction({
    threadId,
    commentId,
    emoji,
  }: {
    threadId: string;
    commentId: string;
    emoji: string;
  }) {
    await fetchJson<CommentData>(
      `/threads/${encodeURIComponent(threadId)}/comments/${encodeURIComponent(
        commentId
      )}/reactions/${encodeURIComponent(emoji)}`,
      {
        method: "DELETE",
      }
    );
  }

  return {
    getThreads,
    getThread,
    createThread,
    editThreadMetadata,
    createComment,
    editComment,
    deleteComment,
    addReaction,
    removeReaction,
  };
}

const MARK_INBOX_NOTIFICATIONS_AS_READ_BATCH_DELAY = 50;

/**
 * @internal
 * Initializes a new Room, and returns its public API.
 */
export function createRoom<
  P extends JsonObject,
  S extends LsonObject,
  U extends BaseUserMeta,
  E extends Json,
>(
  options: Omit<
    RoomInitializers<P, S>,
    "autoConnect" | "shouldInitiallyConnect"
  >,
  config: RoomConfig
): Room<P, S, U, E> {
  const initialPresence =
    typeof options.initialPresence === "function"
      ? options.initialPresence(config.roomId)
      : options.initialPresence;
  const initialStorage =
    typeof options.initialStorage === "function"
      ? options.initialStorage(config.roomId)
      : options.initialStorage;

  const [inBackgroundSince, uninstallBgTabSpy] = installBackgroundTabSpy();

  // Create a delegate pair for (a specific) Live Room socket connection(s)
  const delegates = {
    ...config.delegates,

    // A connection is allowed to go into "zombie state" only if all of the
    // following conditions apply:
    //
    // - The `backgroundKeepAliveTimeout` client option is configured
    // - The browser window has been in the background for at least
    //   `backgroundKeepAliveTimeout` milliseconds
    // - There are no pending changes
    //
    canZombie() {
      return (
        config.backgroundKeepAliveTimeout !== undefined &&
        inBackgroundSince.current !== null &&
        Date.now() >
          inBackgroundSince.current + config.backgroundKeepAliveTimeout &&
        getStorageStatus() !== "synchronizing"
      );
    },
  };

  const managedSocket: ManagedSocket<AuthValue> = new ManagedSocket(
    delegates,
    config.enableDebugLogging
  );

  // The room's internal stateful context
  const context: RoomState<P, S, U, E> = {
    buffer: {
      flushTimerID: undefined,
      lastFlushedAt: 0,
      presenceUpdates:
        // Queue up the initial presence message as a Full Presence™ update
        {
          type: "full",
          data: initialPresence,
        },
      messages: [],
      storageOperations: [],
    },

    staticSessionInfo: new ValueRef(null),
    dynamicSessionInfo: new ValueRef(null),
    myPresence: new PatchableRef(initialPresence),
    others: new OthersRef<P, U>(),

    initialStorage,
    idFactory: null,

    // Storage
    clock: 0,
    opClock: 0,
    nodes: new Map<string, LiveNode>(),
    root: undefined,

    undoStack: [],
    redoStack: [],
    pausedHistory: null,

    activeBatch: null,
    unacknowledgedOps: new Map<string, Op>(),

    // Debug
    opStackTraces:
      process.env.NODE_ENV !== "production"
        ? new Map<string, string>()
        : undefined,
  };

  const doNotBatchUpdates = (cb: () => void): void => cb();
  const batchUpdates = config.unstable_batchedUpdates ?? doNotBatchUpdates;

  let lastTokenKey: string | undefined;
  function onStatusDidChange(newStatus: Status) {
    const authValue = managedSocket.authValue;
    if (authValue !== null) {
      const tokenKey = getAuthBearerHeaderFromAuthValue(authValue);

      if (tokenKey !== lastTokenKey) {
        lastTokenKey = tokenKey;

        if (authValue.type === "secret") {
          const token = authValue.token.parsed;
          context.staticSessionInfo.set({
            userId: token.k === TokenKind.SECRET_LEGACY ? token.id : token.uid,
            userInfo:
              token.k === TokenKind.SECRET_LEGACY ? token.info : token.ui,
          });
        } else {
          context.staticSessionInfo.set({
            userId: undefined,
            userInfo: undefined,
          });
        }
      }
    }

    // Forward to the outside world
    batchUpdates(() => {
      eventHub.status.notify(newStatus);
      notifySelfChanged(doNotBatchUpdates);
    });
  }

  let _connectionLossTimerId: TimeoutID | undefined;
  let _hasLostConnection = false;

  function handleConnectionLossEvent(newStatus: Status) {
    if (newStatus === "reconnecting") {
      _connectionLossTimerId = setTimeout(() => {
        batchUpdates(() => {
          eventHub.lostConnection.notify("lost");
          _hasLostConnection = true;

          // Clear the others
          context.others.clearOthers();
          notify({ others: [{ type: "reset" }] }, doNotBatchUpdates);
        });
      }, config.lostConnectionTimeout);
    } else {
      clearTimeout(_connectionLossTimerId);

      if (_hasLostConnection) {
        if (newStatus === "disconnected") {
          batchUpdates(() => {
            eventHub.lostConnection.notify("failed");
          });
        } else {
          // Typically the case when going back to "connected", but really take
          // *any* other state change as a recovery sign
          batchUpdates(() => {
            eventHub.lostConnection.notify("restored");
          });
        }

        _hasLostConnection = false;
      }
    }
  }

  function onDidConnect() {
    // Re-broadcast the full user presence as soon as we (re)connect
    context.buffer.presenceUpdates = {
      type: "full",
      data:
        // Because context.me.current is a readonly object, we'll have to
        // make a copy here. Otherwise, type errors happen later when
        // "patching" my presence.
        { ...context.myPresence.current },
    };

    // NOTE: There was a flush here before, but I don't think it's really
    // needed anymore. We're now combining this flush with the one below, to
    // combine them in a single batch.
    // tryFlushing();

    // If a storage fetch has ever been initiated, we assume the client is
    // interested in storage, so we will refresh it after a reconnection.
    if (_getStorage$ !== null) {
      refreshStorage({ flush: false });
    }
    flushNowOrSoon();
  }

  function onDidDisconnect() {
    clearTimeout(context.buffer.flushTimerID);
  }

  // Register events handlers for events coming from the socket
  // We never have to unsubscribe, because the Room and the Connection Manager
  // will have the same life-time.
  managedSocket.events.onMessage.subscribe(handleServerMessage);
  managedSocket.events.statusDidChange.subscribe(onStatusDidChange);
  managedSocket.events.statusDidChange.subscribe(handleConnectionLossEvent);
  managedSocket.events.didConnect.subscribe(onDidConnect);
  managedSocket.events.didDisconnect.subscribe(onDidDisconnect);
  managedSocket.events.onLiveblocksError.subscribe((err) => {
    batchUpdates(() => {
      if (process.env.NODE_ENV !== "production") {
        console.error(
          `Connection to websocket server closed. Reason: ${err.message} (code: ${err.code}).`
        );
      }
      eventHub.error.notify(err);
    });
  });

  const pool: ManagedPool = {
    roomId: config.roomId,

    getNode: (id: string) => context.nodes.get(id),
    addNode: (id: string, node: LiveNode) => void context.nodes.set(id, node),
    deleteNode: (id: string) => void context.nodes.delete(id),

    generateId: () => `${getConnectionId()}:${context.clock++}`,
    generateOpId: () => `${getConnectionId()}:${context.opClock++}`,

    dispatch(
      ops: Op[],
      reverse: Op[],
      storageUpdates: Map<string, StorageUpdate>
    ) {
      const activeBatch = context.activeBatch;

      if (process.env.NODE_ENV !== "production") {
        const stackTrace = captureStackTrace("Storage mutation", this.dispatch);
        if (stackTrace) {
          for (const op of ops) {
            if (op.opId) {
              nn(context.opStackTraces).set(op.opId, stackTrace);
            }
          }
        }
      }

      if (activeBatch) {
        for (const op of ops) {
          activeBatch.ops.push(op);
        }
        for (const [key, value] of storageUpdates) {
          activeBatch.updates.storageUpdates.set(
            key,
            mergeStorageUpdates(
              activeBatch.updates.storageUpdates.get(key),
              value
            )
          );
        }
        activeBatch.reverseOps.unshift(...reverse);
      } else {
        batchUpdates(() => {
          addToUndoStack(reverse, doNotBatchUpdates);
          context.redoStack.length = 0;
          dispatchOps(ops);
          notify({ storageUpdates }, doNotBatchUpdates);
        });
      }
    },

    assertStorageIsWritable: () => {
      const scopes = context.dynamicSessionInfo.current?.scopes;
      if (scopes === undefined) {
        // If we aren't connected yet, assume we can write
        return;
      }

      const canWrite = canWriteStorage(scopes);
      if (!canWrite) {
        throw new Error(
          "Cannot write to storage with a read only user, please ensure the user has write permissions"
        );
      }
    },
  };

  const eventHub = {
    connection: makeEventSource<LegacyConnectionStatus>(), // Old/deprecated API
    status: makeEventSource<Status>(), // New/recommended API
    lostConnection: makeEventSource<LostConnectionEvent>(),

    customEvent: makeEventSource<RoomEventMessage<P, U, E>>(),
    self: makeEventSource<User<P, U>>(),
    myPresence: makeEventSource<P>(),
    others: makeEventSource<OthersEvent<P, U>>(),
    error: makeEventSource<LiveblocksError>(),
    storage: makeEventSource<StorageUpdate[]>(),
    history: makeEventSource<HistoryEvent>(),
    storageDidLoad: makeEventSource<void>(),
    storageStatus: makeEventSource<StorageStatus>(),
    ydoc: makeEventSource<YDocUpdateServerMsg | UpdateYDocClientMsg>(),

    comments: makeEventSource<CommentsEventServerMsg>(),
  };

  async function fetchClientApi(
    roomId: string,
    endpoint: string,
    authValue: AuthValue,
    options?: RequestInit,
    params?: QueryParams
  ) {
    const url = urljoin(
      config.baseUrl,
      `/v2/c/rooms/${encodeURIComponent(roomId)}${endpoint}`,
      params
    );
    const fetcher = config.polyfills?.fetch || /* istanbul ignore next */ fetch;
    return await fetcher(url, {
      ...options,
      headers: {
        ...options?.headers,
        Authorization: `Bearer ${getAuthBearerHeaderFromAuthValue(authValue)}`,
      },
    });
  }

  async function streamFetch(authValue: AuthValue, roomId: string) {
    return fetchClientApi(roomId, "/storage", authValue, {
      method: "GET",
      headers: {
        "Content-Type": "application/json",
      },
    });
  }

  async function httpPostToRoom(
    endpoint: "/send-message" | "/text-metadata",
    body: JsonObject
  ) {
    if (!managedSocket.authValue) {
      throw new Error("Not authorized");
    }

    return fetchClientApi(config.roomId, endpoint, managedSocket.authValue, {
      method: "POST",
      headers: {
        "Content-Type": "application/json",
      },
      body: JSON.stringify(body),
    });
  }

<<<<<<< HEAD
  async function createTextMention(userId: string, mentionId: string) {
    if (!managedSocket.authValue) {
      throw new Error("Not authorized");
    }

    return fetchClientApi(
      config.roomId,
      "/text-mentions",
      managedSocket.authValue,
      {
        method: "POST",
        headers: {
          "Content-Type": "application/json",
        },
        body: JSON.stringify({
          userId,
          mentionId,
        }),
      }
    );
  }

  async function deleteTextMention(mentionId: string) {
    if (!managedSocket.authValue) {
      throw new Error("Not authorized");
    }

    return fetchClientApi(
      config.roomId,
      `/text-mentions/${mentionId}`,
      managedSocket.authValue,
      {
        method: "DELETE",
      }
    );
  }

  async function reportTextEditor(type: "lexical", rootKey: string) {
    return httpPostToRoom("/text-metadata", {
      type,
      rootKey,
    });
  }

  function sendMessages(messages: ClientMsg<TPresence, TRoomEvent>[]) {
=======
  function sendMessages(messages: ClientMsg<P, E>[]) {
>>>>>>> ee1fac12
    const serializedPayload = JSON.stringify(messages);
    const nonce = context.dynamicSessionInfo.current?.nonce;
    if (config.unstable_fallbackToHTTP && nonce) {
      // if our message contains UTF-8, we can't simply use length. See: https://stackoverflow.com/questions/23318037/size-of-json-object-in-kbs-mbs
      // if this turns out to be expensive, we could just guess with a lower value.
      const size = new TextEncoder().encode(serializedPayload).length;
      if (size > MAX_SOCKET_MESSAGE_SIZE) {
        void httpPostToRoom("/send-message", { nonce, messages }).then(
          (resp) => {
            if (!resp.ok && resp.status === 403) {
              managedSocket.reconnect();
            }
          }
        );
        console.warn(
          "Message was too large for websockets and sent over HTTP instead"
        );
        return;
      }
    }
    managedSocket.send(serializedPayload);
  }

  const self = new DerivedRef(
    context.staticSessionInfo as ImmutableRef<StaticSessionInfo | null>,
    context.dynamicSessionInfo as ImmutableRef<DynamicSessionInfo | null>,
    context.myPresence,
    (staticSession, dynamicSession, myPresence): User<P, U> | null => {
      if (staticSession === null || dynamicSession === null) {
        return null;
      } else {
        const canWrite = canWriteStorage(dynamicSession.scopes);
        return {
          connectionId: dynamicSession.actor,
          id: staticSession.userId,
          info: staticSession.userInfo,
          presence: myPresence,
          canWrite,
          canComment: canComment(dynamicSession.scopes),
          isReadOnly: !canWrite, // Deprecated, kept for backward-compatibility
        };
      }
    }
  );

  let _lastSelf: Readonly<User<P, U>> | undefined;
  function notifySelfChanged(batchedUpdatesWrapper: (cb: () => void) => void) {
    const currSelf = self.current;
    if (currSelf !== null && currSelf !== _lastSelf) {
      batchedUpdatesWrapper(() => {
        eventHub.self.notify(currSelf);
      });
      _lastSelf = currSelf;
    }
  }

  // For use in DevTools
  const selfAsTreeNode = new DerivedRef(
    self as ImmutableRef<User<P, U> | null>,
    (me) => (me !== null ? userToTreeNode("Me", me) : null)
  );

  function createOrUpdateRootFromMessage(
    message: InitialDocumentStateServerMsg,
    batchedUpdatesWrapper: (cb: () => void) => void
  ) {
    if (message.items.length === 0) {
      throw new Error("Internal error: cannot load storage without items");
    }

    if (context.root !== undefined) {
      updateRoot(message.items, batchedUpdatesWrapper);
    } else {
      context.root = LiveObject._fromItems<S>(message.items, pool);
    }

    // Populate missing top-level keys using `initialStorage`
    const stackSizeBefore = context.undoStack.length;
    for (const key in context.initialStorage) {
      if (context.root.get(key) === undefined) {
        context.root.set(key, cloneLson(context.initialStorage[key]));
      }
    }

    // Initial storage is populated using normal "set" operations in the loop
    // above, those updates can end up in the undo stack, so let's prune it.
    context.undoStack.length = stackSizeBefore;
  }

  function updateRoot(
    items: IdTuple<SerializedCrdt>[],
    batchedUpdatesWrapper: (cb: () => void) => void
  ) {
    if (context.root === undefined) {
      return;
    }

    const currentItems: NodeMap = new Map();
    for (const [id, node] of context.nodes) {
      currentItems.set(id, node._serialize());
    }

    // Get operations that represent the diff between 2 states.
    const ops = getTreesDiffOperations(currentItems, new Map(items));

    const result = applyOps(ops, false);

    notify(result.updates, batchedUpdatesWrapper);
  }

  function _addToRealUndoStack(
    historyOps: HistoryOp<P>[],
    batchedUpdatesWrapper: (cb: () => void) => void
  ) {
    // If undo stack is too large, we remove the older item
    if (context.undoStack.length >= 50) {
      context.undoStack.shift();
    }

    context.undoStack.push(historyOps);
    onHistoryChange(batchedUpdatesWrapper);
  }

  function addToUndoStack(
    historyOps: HistoryOp<P>[],
    batchedUpdatesWrapper: (cb: () => void) => void
  ) {
    if (context.pausedHistory !== null) {
      context.pausedHistory.unshift(...historyOps);
    } else {
      _addToRealUndoStack(historyOps, batchedUpdatesWrapper);
    }
  }

  type NotifyUpdates = {
    storageUpdates?: Map<string, StorageUpdate>;
    presence?: boolean;
    others?: InternalOthersEvent<P, U>[];
  };

  function notify(
    updates: NotifyUpdates,
    batchedUpdatesWrapper: (cb: () => void) => void
  ) {
    const storageUpdates = updates.storageUpdates;
    const othersUpdates = updates.others;

    batchedUpdatesWrapper(() => {
      if (othersUpdates !== undefined && othersUpdates.length > 0) {
        const others = context.others.current;
        for (const event of othersUpdates) {
          eventHub.others.notify({ ...event, others });
        }
      }

      if (updates.presence ?? false) {
        notifySelfChanged(doNotBatchUpdates);
        eventHub.myPresence.notify(context.myPresence.current);
      }

      if (storageUpdates !== undefined && storageUpdates.size > 0) {
        const updates = Array.from(storageUpdates.values());
        eventHub.storage.notify(updates);
      }
      notifyStorageStatus();
    });
  }

  function getConnectionId() {
    const info = context.dynamicSessionInfo.current;
    if (info) {
      return info.actor;
    }

    throw new Error(
      "Internal. Tried to get connection id but connection was never open"
    );
  }

  function applyOps<O extends HistoryOp<P>>(
    rawOps: readonly O[],
    isLocal: boolean
  ): {
    // Input Ops can get opIds assigned during application.
    ops: O[];
    reverse: O[];
    updates: {
      storageUpdates: Map<string, StorageUpdate>;
      presence: boolean;
    };
  } {
    const output = {
      reverse: [] as O[],
      storageUpdates: new Map<string, StorageUpdate>(),
      presence: false,
    };

    const createdNodeIds = new Set<string>();

    // Ops applied after undo/redo won't have opIds assigned, yet. Let's do
    // that right now first.
    const ops = rawOps.map((op) => {
      if (op.type !== "presence" && !op.opId) {
        return { ...op, opId: pool.generateOpId() };
      } else {
        return op;
      }
    });

    for (const op of ops) {
      if (op.type === "presence") {
        const reverse = {
          type: "presence" as const,
          data: {} as P,
        };

        for (const key in op.data) {
          reverse.data[key] = context.myPresence.current[key];
        }

        context.myPresence.patch(op.data);

        if (context.buffer.presenceUpdates === null) {
          context.buffer.presenceUpdates = { type: "partial", data: op.data };
        } else {
          // Merge the new fields with whatever is already queued up (doesn't
          // matter whether its a partial or full update)
          for (const key in op.data) {
            context.buffer.presenceUpdates.data[key] = op.data[key];
          }
        }

        output.reverse.unshift(reverse as O);
        output.presence = true;
      } else {
        let source: OpSource;

        if (isLocal) {
          source = OpSource.UNDOREDO_RECONNECT;
        } else {
          const opId = nn(op.opId);
          if (process.env.NODE_ENV !== "production") {
            nn(context.opStackTraces).delete(opId);
          }

          const deleted = context.unacknowledgedOps.delete(opId);
          source = deleted ? OpSource.ACK : OpSource.REMOTE;
        }

        const applyOpResult = applyOp(op, source);
        if (applyOpResult.modified) {
          const nodeId = applyOpResult.modified.node._id;

          // If the modified node is not the root (undefined) and was created in the same batch, we don't want to notify
          // storage updates for the children.
          if (!(nodeId && createdNodeIds.has(nodeId))) {
            output.storageUpdates.set(
              nn(applyOpResult.modified.node._id),
              mergeStorageUpdates(
                output.storageUpdates.get(nn(applyOpResult.modified.node._id)),
                applyOpResult.modified
              )
            );
            output.reverse.unshift(...(applyOpResult.reverse as O[]));
          }

          if (
            op.type === OpCode.CREATE_LIST ||
            op.type === OpCode.CREATE_MAP ||
            op.type === OpCode.CREATE_OBJECT
          ) {
            createdNodeIds.add(nn(op.id));
          }
        }
      }
    }

    return {
      ops,
      reverse: output.reverse,
      updates: {
        storageUpdates: output.storageUpdates,
        presence: output.presence,
      },
    };
  }

  function applyOp(op: Op, source: OpSource): ApplyResult {
    // Explicit case to handle incoming "AckOp"s, which are supposed to be
    // no-ops.
    if (isAckOp(op)) {
      return { modified: false };
    }

    switch (op.type) {
      case OpCode.DELETE_OBJECT_KEY:
      case OpCode.UPDATE_OBJECT:
      case OpCode.DELETE_CRDT: {
        const node = context.nodes.get(op.id);
        if (node === undefined) {
          return { modified: false };
        }

        return node._apply(op, source === OpSource.UNDOREDO_RECONNECT);
      }

      case OpCode.SET_PARENT_KEY: {
        const node = context.nodes.get(op.id);
        if (node === undefined) {
          return { modified: false };
        }

        if (node.parent.type === "HasParent" && isLiveList(node.parent.node)) {
          return node.parent.node._setChildKey(
            asPos(op.parentKey),
            node,
            source
          );
        }
        return { modified: false };
      }
      case OpCode.CREATE_OBJECT:
      case OpCode.CREATE_LIST:
      case OpCode.CREATE_MAP:
      case OpCode.CREATE_REGISTER: {
        if (op.parentId === undefined) {
          return { modified: false };
        }

        const parentNode = context.nodes.get(op.parentId);
        if (parentNode === undefined) {
          return { modified: false };
        }

        return parentNode._attachChild(op, source);
      }
    }
  }

  function updatePresence(
    patch: Partial<P>,
    options?: { addToHistory: boolean }
  ) {
    const oldValues = {} as P;

    if (context.buffer.presenceUpdates === null) {
      // try {
      context.buffer.presenceUpdates = {
        type: "partial",
        data: {},
      };
      // } catch (err) {
      //   window.console.log({ context, patch, err });
      //   throw err;
      // }
    }

    for (const key in patch) {
      type K = typeof key;
      const overrideValue: P[K] | undefined = patch[key];
      if (overrideValue === undefined) {
        continue;
      }
      context.buffer.presenceUpdates.data[key] = overrideValue;
      oldValues[key] = context.myPresence.current[key];
    }

    context.myPresence.patch(patch);

    if (context.activeBatch) {
      if (options?.addToHistory) {
        context.activeBatch.reverseOps.unshift({
          type: "presence",
          data: oldValues,
        });
      }
      context.activeBatch.updates.presence = true;
    } else {
      flushNowOrSoon();
      batchUpdates(() => {
        if (options?.addToHistory) {
          addToUndoStack(
            [{ type: "presence", data: oldValues }],
            doNotBatchUpdates
          );
        }
        notify({ presence: true }, doNotBatchUpdates);
      });
    }
  }

  function onUpdatePresenceMessage(
    message: UpdatePresenceServerMsg<P>
  ): InternalOthersEvent<P, U> | undefined {
    if (message.targetActor !== undefined) {
      // The incoming message is a full presence update. We are obliged to
      // handle it if `targetActor` matches our own connection ID, but we can
      // use the opportunity to effectively reset the known presence as
      // a "keyframe" update, while we have free access to it.
      const oldUser = context.others.getUser(message.actor);
      context.others.setOther(message.actor, message.data);

      const newUser = context.others.getUser(message.actor);
      if (oldUser === undefined && newUser !== undefined) {
        // The user just became "visible" due to this update, so fire the
        // "enter" event
        return { type: "enter", user: newUser };
      }
    } else {
      // The incoming message is a partial presence update
      context.others.patchOther(message.actor, message.data), message;
    }

    const user = context.others.getUser(message.actor);
    if (user) {
      return {
        type: "update",
        updates: message.data,
        user,
      };
    } else {
      return undefined;
    }
  }

  function onUserLeftMessage(
    message: UserLeftServerMsg
  ): InternalOthersEvent<P, U> | null {
    const user = context.others.getUser(message.actor);
    if (user) {
      context.others.removeConnection(message.actor);
      return { type: "leave", user };
    }
    return null;
  }

  function onRoomStateMessage(
    message: RoomStateServerMsg<U>,
    batchedUpdatesWrapper: (cb: () => void) => void
  ): InternalOthersEvent<P, U> {
    // The server will inform the client about its assigned actor ID and scopes
    context.dynamicSessionInfo.set({
      actor: message.actor,
      nonce: message.nonce,
      scopes: message.scopes,
    });
    context.idFactory = makeIdFactory(message.actor);
    notifySelfChanged(batchedUpdatesWrapper);

    for (const connectionId of context.others.connectionIds()) {
      const user = message.users[connectionId];
      if (user === undefined) {
        context.others.removeConnection(connectionId);
      }
    }

    for (const key in message.users) {
      const user = message.users[key];
      const connectionId = Number(key);
      context.others.setConnection(
        connectionId,
        user.id,
        user.info,
        user.scopes
      );
    }

    // NOTE: We could be notifying the "others" event here, but the reality is
    // that ROOM_STATE is often the first message to be received from the
    // server, and it won't contain all the information needed to update the
    // other views yet. Instead, we'll let the others' presences trickle in,
    // and notify each time that happens.
    return { type: "reset" };
  }

  function canUndo() { return context.undoStack.length > 0; } // prettier-ignore
  function canRedo() { return context.redoStack.length > 0; } // prettier-ignore
  function onHistoryChange(batchedUpdatesWrapper: (cb: () => void) => void) {
    batchedUpdatesWrapper(() => {
      eventHub.history.notify({ canUndo: canUndo(), canRedo: canRedo() });
    });
  }

  function onUserJoinedMessage(
    message: UserJoinServerMsg<U>
  ): InternalOthersEvent<P, U> | undefined {
    context.others.setConnection(
      message.actor,
      message.id,
      message.info,
      message.scopes
    );
    // Send current presence to new user
    // TODO: Consider storing it on the backend
    context.buffer.messages.push({
      type: ClientMsgCode.UPDATE_PRESENCE,
      data: context.myPresence.current,
      targetActor: message.actor,
    });
    flushNowOrSoon();

    // We recorded the connection, but we won't make the new user visible
    // unless we also know their initial presence data at this point.
    const user = context.others.getUser(message.actor);
    return user ? { type: "enter", user } : undefined;
  }

  function parseServerMessage(data: Json): ServerMsg<P, U, E> | null {
    if (!isJsonObject(data)) {
      return null;
    }

    return data as ServerMsg<P, U, E>;
    //             ^^^^^^^^^^^^^^^^^^^^^^^^^^^^^^^^^^^^^^^^^^^ FIXME: Properly validate incoming external data instead!
  }

  function parseServerMessages(text: string): ServerMsg<P, U, E>[] | null {
    const data: Json | undefined = tryParseJson(text);
    if (data === undefined) {
      return null;
    } else if (isJsonArray(data)) {
      return compact(data.map((item) => parseServerMessage(item)));
    } else {
      return compact([parseServerMessage(data)]);
    }
  }

  function applyAndSendOps(
    offlineOps: Map<string, Op>,
    batchedUpdatesWrapper: (cb: () => void) => void
  ) {
    if (offlineOps.size === 0) {
      return;
    }

    const messages: ClientMsg<P, E>[] = [];

    const ops = Array.from(offlineOps.values());

    const result = applyOps(ops, true);

    messages.push({
      type: ClientMsgCode.UPDATE_STORAGE,
      ops: result.ops,
    });

    notify(result.updates, batchedUpdatesWrapper);

    sendMessages(messages);
  }

  /**
   * Handles a message received on the WebSocket. Will never be a "pong". The
   * "pong" is handled at the connection manager level.
   */
  function handleServerMessage(event: IWebSocketMessageEvent) {
    if (typeof event.data !== "string") {
      // istanbul ignore next: Unknown incoming message
      return;
    }

    const messages = parseServerMessages(event.data);
    if (messages === null || messages.length === 0) {
      // istanbul ignore next: Unknown incoming message
      return;
    }

    const updates = {
      storageUpdates: new Map<string, StorageUpdate>(),
      others: [] as InternalOthersEvent<P, U>[],
    };

    batchUpdates(() => {
      for (const message of messages) {
        switch (message.type) {
          case ServerMsgCode.USER_JOINED: {
            const userJoinedUpdate = onUserJoinedMessage(message);
            if (userJoinedUpdate) {
              updates.others.push(userJoinedUpdate);
            }
            break;
          }

          case ServerMsgCode.UPDATE_PRESENCE: {
            const othersPresenceUpdate = onUpdatePresenceMessage(message);
            if (othersPresenceUpdate) {
              updates.others.push(othersPresenceUpdate);
            }
            break;
          }

          case ServerMsgCode.BROADCASTED_EVENT: {
            const others = context.others.current;
            eventHub.customEvent.notify({
              connectionId: message.actor,
              user:
                message.actor < 0
                  ? null
                  : others.find((u) => u.connectionId === message.actor) ??
                    null,
              event: message.event,
            });
            break;
          }

          case ServerMsgCode.USER_LEFT: {
            const event = onUserLeftMessage(message);
            if (event) {
              updates.others.push(event);
            }
            break;
          }

          case ServerMsgCode.UPDATE_YDOC: {
            eventHub.ydoc.notify(message);
            break;
          }

          case ServerMsgCode.ROOM_STATE: {
            updates.others.push(onRoomStateMessage(message, doNotBatchUpdates));
            break;
          }

          case ServerMsgCode.INITIAL_STORAGE_STATE: {
            // createOrUpdateRootFromMessage function could add ops to offlineOperations.
            // Client shouldn't resend these ops as part of the offline ops sending after reconnect.
            processInitialStorage(message);
            break;
          }
          // Write event
          case ServerMsgCode.UPDATE_STORAGE: {
            const applyResult = applyOps(message.ops, false);
            for (const [key, value] of applyResult.updates.storageUpdates) {
              updates.storageUpdates.set(
                key,
                mergeStorageUpdates(updates.storageUpdates.get(key), value)
              );
            }
            break;
          }

          // Receiving a RejectedOps message in the client means that the server is no
          // longer in sync with the client. Trying to synchronize the client again by
          // rolling back particular Ops may be hard/impossible. It's fine to not try and
          // accept the out-of-sync reality and throw an error. We look at this kind of bug
          // as a developer-owned bug. In production, these errors are not expected to happen.
          case ServerMsgCode.REJECT_STORAGE_OP: {
            console.errorWithTitle(
              "Storage mutation rejection error",
              message.reason
            );

            if (process.env.NODE_ENV !== "production") {
              const traces: Set<string> = new Set();
              for (const opId of message.opIds) {
                const trace = context.opStackTraces?.get(opId);
                if (trace) {
                  traces.add(trace);
                }
              }

              if (traces.size > 0) {
                console.warnWithTitle(
                  "The following function calls caused the rejected storage mutations:",
                  `\n\n${Array.from(traces).join("\n\n")}`
                );
              }

              throw new Error(
                `Storage mutations rejected by server: ${message.reason}`
              );
            }

            break;
          }

          case ServerMsgCode.THREAD_CREATED:
          case ServerMsgCode.THREAD_METADATA_UPDATED:
          case ServerMsgCode.COMMENT_REACTION_ADDED:
          case ServerMsgCode.COMMENT_REACTION_REMOVED:
          case ServerMsgCode.COMMENT_CREATED:
          case ServerMsgCode.COMMENT_EDITED:
          case ServerMsgCode.COMMENT_DELETED: {
            eventHub.comments.notify(message);
            break;
          }
        }
      }

      notify(updates, doNotBatchUpdates);
    });
  }

  function flushNowOrSoon() {
    const storageOps = context.buffer.storageOperations;
    if (storageOps.length > 0) {
      for (const op of storageOps) {
        context.unacknowledgedOps.set(nn(op.opId), op);
      }
      notifyStorageStatus();
    }

    if (managedSocket.getStatus() !== "connected") {
      context.buffer.storageOperations = [];
      return;
    }

    const now = Date.now();
    const elapsedMillis = now - context.buffer.lastFlushedAt;

    if (elapsedMillis >= config.throttleDelay) {
      // Flush the buffer right now
      const messagesToFlush = serializeBuffer();
      if (messagesToFlush.length === 0) {
        return;
      }

      sendMessages(messagesToFlush);
      context.buffer = {
        flushTimerID: undefined,
        lastFlushedAt: now,
        messages: [],
        storageOperations: [],
        presenceUpdates: null,
      };
    } else {
      // Or schedule the flush a few millis into the future
      clearTimeout(context.buffer.flushTimerID);
      context.buffer.flushTimerID = setTimeout(
        flushNowOrSoon,
        config.throttleDelay - elapsedMillis
      );
    }
  }

  /**
   * Returns a list of ClientMsgs to flush to the network, computed from all
   * pending changes in the buffer. Has no side effects.
   */
  function serializeBuffer() {
    const messages: ClientMsg<P, E>[] = [];
    if (context.buffer.presenceUpdates) {
      messages.push(
        context.buffer.presenceUpdates.type === "full"
          ? {
              type: ClientMsgCode.UPDATE_PRESENCE,
              // Populating the `targetActor` field turns this message into
              // a Full Presence™ update message (not a patch), which will get
              // interpreted by other clients as such.
              targetActor: -1,
              data: context.buffer.presenceUpdates.data,
            }
          : {
              type: ClientMsgCode.UPDATE_PRESENCE,
              data: context.buffer.presenceUpdates.data,
            }
      );
    }
    for (const event of context.buffer.messages) {
      messages.push(event);
    }
    if (context.buffer.storageOperations.length > 0) {
      messages.push({
        type: ClientMsgCode.UPDATE_STORAGE,
        ops: context.buffer.storageOperations,
      });
    }
    return messages;
  }

  function updateYDoc(update: string, guid?: string) {
    const clientMsg: UpdateYDocClientMsg = {
      type: ClientMsgCode.UPDATE_YDOC,
      update,
      guid,
    };
    context.buffer.messages.push(clientMsg);
    eventHub.ydoc.notify(clientMsg);
    flushNowOrSoon();
  }

  function broadcastEvent(
    event: E,
    options: BroadcastOptions = {
      shouldQueueEventIfNotReady: false,
    }
  ) {
    if (
      managedSocket.getStatus() !== "connected" &&
      !options.shouldQueueEventIfNotReady
    ) {
      return;
    }

    context.buffer.messages.push({
      type: ClientMsgCode.BROADCAST_EVENT,
      event,
    });
    flushNowOrSoon();
  }

  function dispatchOps(ops: Op[]) {
    const { storageOperations } = context.buffer;
    for (const op of ops) {
      storageOperations.push(op);
    }
    flushNowOrSoon();
  }

  let _getStorage$: Promise<void> | null = null;
  let _resolveStoragePromise: (() => void) | null = null;

  function processInitialStorage(message: InitialDocumentStateServerMsg) {
    const unacknowledgedOps = new Map(context.unacknowledgedOps);
    createOrUpdateRootFromMessage(message, doNotBatchUpdates);
    applyAndSendOps(unacknowledgedOps, doNotBatchUpdates);
    _resolveStoragePromise?.();
    notifyStorageStatus();
    eventHub.storageDidLoad.notify();
  }

  async function streamStorage() {
    if (!managedSocket.authValue) {
      return;
    }
    // TODO: Handle potential race conditions where the room get disconnected while the request is pending
    const result = await streamFetch(managedSocket.authValue, config.roomId);
    const items = (await result.json()) as IdTuple<SerializedCrdt>[];
    processInitialStorage({ type: ServerMsgCode.INITIAL_STORAGE_STATE, items });
  }

  function refreshStorage(options: { flush: boolean }) {
    const messages = context.buffer.messages;
    if (config.unstable_streamData) {
      // instead of sending a fetch message over WS, stream over HTTP
      void streamStorage();
    } else if (
      !messages.some((msg) => msg.type === ClientMsgCode.FETCH_STORAGE)
    ) {
      // Only add the fetch message to the outgoing message queue if it isn't
      // already there
      messages.push({ type: ClientMsgCode.FETCH_STORAGE });
    }

    if (options.flush) {
      flushNowOrSoon();
    }
  }

  function startLoadingStorage(): Promise<void> {
    if (_getStorage$ === null) {
      refreshStorage({ flush: true });
      _getStorage$ = new Promise((resolve) => {
        _resolveStoragePromise = resolve;
      });
      notifyStorageStatus();
    }
    return _getStorage$;
  }

  /**
   * Closely related to .getStorage(), but synchronously. Will be `null`
   * initially. When requested for the first time, will kick off the loading of
   * Storage if it hasn't happened yet.
   *
   * Once Storage is loaded, will return a stable reference to the storage
   * root.
   */
  function getStorageSnapshot(): LiveObject<S> | null {
    const root = context.root;
    if (root !== undefined) {
      // Done loading
      return root;
    } else {
      // Not done loading, kick off the loading (will not do anything if already kicked off)
      void startLoadingStorage();
      return null;
    }
  }

  async function getStorage(): Promise<{
    root: LiveObject<S>;
  }> {
    if (context.root !== undefined) {
      // Store has already loaded, so we can resolve it directly
      return Promise.resolve({
        root: context.root,
      });
    }

    await startLoadingStorage();
    return {
      root: nn(context.root) as LiveObject<S>,
    };
  }

  function fetchYDoc(vector: string, guid?: string): void {
    // don't allow multiple fetches in the same buffer with the same vector
    // dev tools may also call with a different vector (if its opened later), and that's okay
    // because the updates will be ignored by the provider
    if (
      !context.buffer.messages.find((m) => {
        return (
          m.type === ClientMsgCode.FETCH_YDOC &&
          m.vector === vector &&
          m.guid === guid
        );
      })
    ) {
      context.buffer.messages.push({
        type: ClientMsgCode.FETCH_YDOC,
        vector,
        guid,
      });
    }

    flushNowOrSoon();
  }

  function undo() {
    if (context.activeBatch) {
      throw new Error("undo is not allowed during a batch");
    }
    const historyOps = context.undoStack.pop();
    if (historyOps === undefined) {
      return;
    }

    context.pausedHistory = null;
    const result = applyOps(historyOps, true);

    batchUpdates(() => {
      notify(result.updates, doNotBatchUpdates);
      context.redoStack.push(result.reverse);
      onHistoryChange(doNotBatchUpdates);
    });

    for (const op of result.ops) {
      if (op.type !== "presence") {
        context.buffer.storageOperations.push(op);
      }
    }
    flushNowOrSoon();
  }

  function redo() {
    if (context.activeBatch) {
      throw new Error("redo is not allowed during a batch");
    }

    const historyOps = context.redoStack.pop();
    if (historyOps === undefined) {
      return;
    }

    context.pausedHistory = null;
    const result = applyOps(historyOps, true);

    batchUpdates(() => {
      notify(result.updates, doNotBatchUpdates);
      context.undoStack.push(result.reverse);
      onHistoryChange(doNotBatchUpdates);
    });

    for (const op of result.ops) {
      if (op.type !== "presence") {
        context.buffer.storageOperations.push(op);
      }
    }
    flushNowOrSoon();
  }

  function clear() {
    context.undoStack.length = 0;
    context.redoStack.length = 0;
  }

  function batch<T>(callback: () => T): T {
    if (context.activeBatch) {
      // If there already is an active batch, we don't have to handle this in
      // any special way. That outer active batch will handle the batch. This
      // nested call can be a no-op.
      return callback();
    }

    let returnValue: T = undefined as unknown as T;

    batchUpdates(() => {
      context.activeBatch = {
        ops: [],
        updates: {
          storageUpdates: new Map(),
          presence: false,
          others: [],
        },
        reverseOps: [],
      };
      try {
        returnValue = callback();
      } finally {
        // "Pop" the current batch of the state, closing the active batch, but
        // handling it separately here
        const currentBatch = context.activeBatch;
        context.activeBatch = null;

        if (currentBatch.reverseOps.length > 0) {
          addToUndoStack(currentBatch.reverseOps, doNotBatchUpdates);
        }

        if (currentBatch.ops.length > 0) {
          // Only clear the redo stack if something has changed during a batch
          // Clear the redo stack because batch is always called from a local operation
          context.redoStack.length = 0;
        }

        if (currentBatch.ops.length > 0) {
          dispatchOps(currentBatch.ops);
        }

        notify(currentBatch.updates, doNotBatchUpdates);
        flushNowOrSoon();
      }
    });

    return returnValue;
  }

  function pauseHistory() {
    if (context.pausedHistory === null) {
      context.pausedHistory = [];
    }
  }

  function resumeHistory() {
    const historyOps = context.pausedHistory;
    context.pausedHistory = null;
    if (historyOps !== null && historyOps.length > 0) {
      _addToRealUndoStack(historyOps, batchUpdates);
    }
  }

  function getStorageStatus(): StorageStatus {
    if (context.root === undefined) {
      return _getStorage$ === null ? "not-loaded" : "loading";
    } else {
      return context.unacknowledgedOps.size === 0
        ? "synchronized"
        : "synchronizing";
    }
  }

  /**
   * Storage status is a computed value based other internal states so we need to keep a reference to the previous computed value to avoid triggering events when it does not change
   * This is far from ideal because we need to call this function whenever we update our internal states.
   *
   * TODO: Encapsulate our internal state differently to make sure this event is triggered whenever necessary.
   * Currently okay because we only have 4 callers and shielded by tests.
   */
  let _lastStorageStatus = getStorageStatus();
  function notifyStorageStatus() {
    const storageStatus = getStorageStatus();
    if (_lastStorageStatus !== storageStatus) {
      _lastStorageStatus = storageStatus;
      eventHub.storageStatus.notify(storageStatus);
    }
  }

  // Derived cached state for use in DevTools
  const others_forDevTools = new DerivedRef(context.others, (others) =>
    others.map((other, index) => userToTreeNode(`Other ${index}`, other))
  );

  const events = {
    status: eventHub.status.observable,
    lostConnection: eventHub.lostConnection.observable,

    customEvent: eventHub.customEvent.observable,
    others: eventHub.others.observable,
    self: eventHub.self.observable,
    myPresence: eventHub.myPresence.observable,
    error: eventHub.error.observable,
    storage: eventHub.storage.observable,
    history: eventHub.history.observable,
    storageDidLoad: eventHub.storageDidLoad.observable,
    storageStatus: eventHub.storageStatus.observable,
    ydoc: eventHub.ydoc.observable,

    comments: eventHub.comments.observable,
  };

  // TODO Change `never` to `M` in 2.0
  const commentsApi = createCommentsApi<never>(
    config.roomId,
    delegates.authenticate,
    fetchClientApi
  );

  async function fetchNotificationsJson<T>(
    endpoint: string,
    options?: RequestInit
  ): Promise<T> {
    const authValue = await delegates.authenticate();
    const response = await fetchClientApi(
      config.roomId,
      endpoint,
      authValue,
      options
    );

    if (!response.ok) {
      if (response.status >= 400 && response.status < 600) {
        let error: NotificationsApiError;

        try {
          const errorBody = (await response.json()) as { message: string };

          error = new NotificationsApiError(
            errorBody.message,
            response.status,
            errorBody
          );
        } catch {
          error = new NotificationsApiError(
            response.statusText,
            response.status
          );
        }

        throw error;
      }
    }

    let body;

    try {
      body = (await response.json()) as T;
    } catch {
      body = {} as T;
    }

    return body;
  }

  function getRoomNotificationSettings(): Promise<RoomNotificationSettings> {
    return fetchNotificationsJson<RoomNotificationSettings>(
      "/notification-settings"
    );
  }

  function updateRoomNotificationSettings(
    settings: Partial<RoomNotificationSettings>
  ): Promise<RoomNotificationSettings> {
    return fetchNotificationsJson<RoomNotificationSettings>(
      "/notification-settings",
      {
        method: "POST",
        body: JSON.stringify(settings),
        headers: {
          "Content-Type": "application/json",
        },
      }
    );
  }

  async function markInboxNotificationsAsRead(inboxNotificationIds: string[]) {
    await fetchNotificationsJson("/inbox-notifications/read", {
      method: "POST",
      headers: {
        "Content-Type": "application/json",
      },
      body: JSON.stringify({ inboxNotificationIds }),
    });
  }

  const batchedMarkInboxNotificationsAsRead = new Batch(
    async (batchedInboxNotificationIds: [string][]) => {
      const inboxNotificationIds = batchedInboxNotificationIds.flat();

      await markInboxNotificationsAsRead(inboxNotificationIds);

      return inboxNotificationIds;
    },
    { delay: MARK_INBOX_NOTIFICATIONS_AS_READ_BATCH_DELAY }
  );

  async function markInboxNotificationAsRead(inboxNotificationId: string) {
    await batchedMarkInboxNotificationsAsRead.get(inboxNotificationId);
  }

  return Object.defineProperty(
    {
      [kInternal]: {
        get presenceBuffer() { return deepClone(context.buffer.presenceUpdates?.data ?? null) }, // prettier-ignore
        get undoStack() { return deepClone(context.undoStack) }, // prettier-ignore
        get nodeCount() { return context.nodes.size }, // prettier-ignore

        // send metadata when using a text editor
        reportTextEditor,
        // create a text mention when using a text editor
        createTextMention,
        // delete a text mention when using a text editor
        deleteTextMention,

        // Support for the Liveblocks browser extension
        getSelf_forDevTools: () => selfAsTreeNode.current,
        getOthers_forDevTools: (): readonly DevTools.UserTreeNode[] =>
          others_forDevTools.current,

        // prettier-ignore
        simulate: {
          // These exist only for our E2E testing app
          explicitClose: (event) => managedSocket._privateSendMachineEvent({ type: "EXPLICIT_SOCKET_CLOSE", event }),
          rawSend: (data) => managedSocket.send(data),
        },

        comments: {
          ...commentsApi,
        },

        notifications: {
          getRoomNotificationSettings,
          updateRoomNotificationSettings,
          markInboxNotificationAsRead,
        },
      },

      id: config.roomId,
      subscribe: makeClassicSubscribeFn(events),

      connect: () => managedSocket.connect(),
      reconnect: () => managedSocket.reconnect(),
      disconnect: () => managedSocket.disconnect(),
      destroy: () => {
        uninstallBgTabSpy();
        managedSocket.destroy();
      },

      // Presence
      updatePresence,
      updateYDoc,
      broadcastEvent,

      // Storage
      batch,
      history: {
        undo,
        redo,
        canUndo,
        canRedo,
        clear,
        pause: pauseHistory,
        resume: resumeHistory,
      },

      fetchYDoc,
      getStorage,
      getStorageSnapshot,
      getStorageStatus,

      events,

      // Core
      getStatus: () => managedSocket.getStatus(),
      getConnectionState: () => managedSocket.getLegacyStatus(),
      getSelf: () => self.current,

      // Presence
      getPresence: () => context.myPresence.current,
      getOthers: () => context.others.current,
    },

    // Explictly make the internal field non-enumerable, to avoid aggressive
    // freezing when used with Immer
    kInternal,
    { enumerable: false }
  );
}

/**
 * @internal
 * This recreates the classic single `.subscribe()` method for the Room API, as
 * documented here https://liveblocks.io/docs/api-reference/liveblocks-client#Room.subscribe(storageItem)
 */
function makeClassicSubscribeFn<
  P extends JsonObject,
  S extends LsonObject,
  U extends BaseUserMeta,
  E extends Json,
>(
  events: Omit<
    Room<P, S, U, E>["events"],
    "comments" // comments is an internal events so we omit it from the subscribe method
  >
): SubscribeFn<P, S, U, E> {
  // Set up the "subscribe" wrapper API
  function subscribeToLiveStructureDeeply<L extends LiveStructure>(
    node: L,
    callback: (updates: StorageUpdate[]) => void
  ): () => void {
    return events.storage.subscribe((updates) => {
      const relatedUpdates = updates.filter((update) =>
        isSameNodeOrChildOf(update.node, node)
      );
      if (relatedUpdates.length > 0) {
        callback(relatedUpdates);
      }
    });
  }

  function subscribeToLiveStructureShallowly<L extends LiveStructure>(
    node: L,
    callback: (node: L) => void
  ): () => void {
    return events.storage.subscribe((updates) => {
      for (const update of updates) {
        if (update.node._id === node._id) {
          callback(update.node as L);
        }
      }
    });
  }

  // Generic storage callbacks
  function subscribe(callback: StorageCallback): () => void; // prettier-ignore
  // Storage callbacks filtered by Live structure
  function subscribe<L extends LiveStructure>(liveStructure: L, callback: (node: L) => void): () => void; // prettier-ignore
  function subscribe(node: LiveStructure, callback: StorageCallback, options: { isDeep: true }): () => void; // prettier-ignore
  // Room event callbacks
  function subscribe<K extends RoomEventName>(type: K, listener: RoomEventCallbackFor<K, P, U, E>): () => void; // prettier-ignore

  function subscribe<L extends LiveStructure, K extends RoomEventName>(
    first: StorageCallback | L | K,
    second?: ((node: L) => void) | StorageCallback | RoomEventCallback,
    options?: { isDeep: boolean }
  ): () => void {
    if (typeof first === "string" && isRoomEventName(first)) {
      if (typeof second !== "function") {
        throw new Error("Second argument must be a callback function");
      }
      const callback = second;
      switch (first) {
        case "event":
          return events.customEvent.subscribe(
            callback as Callback<RoomEventMessage<P, U, E>>
          );

        case "my-presence":
          return events.myPresence.subscribe(callback as Callback<P>);

        case "others": {
          // NOTE: Others have a different callback structure, where the API
          // exposed on the outside takes _two_ callback arguments!
          const cb = callback as LegacyOthersEventCallback<P, U>;
          return events.others.subscribe((event) => {
            const { others, ...internalEvent } = event;
            return cb(others, internalEvent);
          });
        }

        case "error":
          return events.error.subscribe(callback as Callback<Error>);

        case "connection": {
          const cb = callback as Callback<LegacyConnectionStatus>;
          return events.status.subscribe((status) =>
            cb(newToLegacyStatus(status))
          );
        }

        case "status":
          return events.status.subscribe(callback as Callback<Status>);

        case "lost-connection":
          return events.lostConnection.subscribe(
            callback as Callback<LostConnectionEvent>
          );

        case "history":
          return events.history.subscribe(callback as Callback<HistoryEvent>);

        case "storage-status":
          return events.storageStatus.subscribe(
            callback as Callback<StorageStatus>
          );

        // istanbul ignore next
        default:
          return assertNever(
            first,
            `"${String(first)}" is not a valid event name`
          );
      }
    }

    if (second === undefined || typeof first === "function") {
      if (typeof first === "function") {
        const storageCallback = first;
        return events.storage.subscribe(storageCallback);
      } else {
        // istanbul ignore next
        throw new Error("Please specify a listener callback");
      }
    }

    if (isLiveNode(first)) {
      const node = first;
      if (options?.isDeep) {
        const storageCallback = second as StorageCallback;
        return subscribeToLiveStructureDeeply(node, storageCallback);
      } else {
        const nodeCallback = second as (node: L) => void;
        return subscribeToLiveStructureShallowly(node, nodeCallback);
      }
    }

    throw new Error(
      `${String(first)} is not a value that can be subscribed to.`
    );
  }

  return subscribe;
}

function isRoomEventName(value: string): value is RoomEventName {
  return (
    value === "my-presence" ||
    value === "others" ||
    value === "event" ||
    value === "error" ||
    value === "history" ||
    value === "status" ||
    value === "storage-status" ||
    value === "lost-connection" ||
    value === "connection"
  );
}

export function makeAuthDelegateForRoom(
  roomId: string,
  authManager: AuthManager
): () => Promise<AuthValue> {
  return async () => {
    return authManager.getAuthValue({ requestedScope: "room:read", roomId });
  };
}

export function makeCreateSocketDelegateForRoom(
  roomId: string,
  baseUrl: string,
  WebSocketPolyfill?: IWebSocket
) {
  return (authValue: AuthValue): IWebSocketInstance => {
    const ws: IWebSocket | undefined =
      WebSocketPolyfill ??
      (typeof WebSocket === "undefined" ? undefined : WebSocket);

    if (ws === undefined) {
      throw new StopRetrying(
        "To use Liveblocks client in a non-DOM environment, you need to provide a WebSocket polyfill."
      );
    }

    const url = new URL(baseUrl);
    url.protocol = url.protocol === "http:" ? "ws" : "wss";
    url.pathname = "/v7";
    url.searchParams.set("roomId", roomId);
    if (authValue.type === "secret") {
      url.searchParams.set("tok", authValue.token.raw);
    } else if (authValue.type === "public") {
      url.searchParams.set("pubkey", authValue.publicApiKey);
    } else {
      return assertNever(authValue, "Unhandled case");
    }
    url.searchParams.set("version", PKG_VERSION || "dev");
    return new ws(url.toString());
  };
}<|MERGE_RESOLUTION|>--- conflicted
+++ resolved
@@ -1721,7 +1721,6 @@
     });
   }
 
-<<<<<<< HEAD
   async function createTextMention(userId: string, mentionId: string) {
     if (!managedSocket.authValue) {
       throw new Error("Not authorized");
@@ -1766,10 +1765,7 @@
     });
   }
 
-  function sendMessages(messages: ClientMsg<TPresence, TRoomEvent>[]) {
-=======
   function sendMessages(messages: ClientMsg<P, E>[]) {
->>>>>>> ee1fac12
     const serializedPayload = JSON.stringify(messages);
     const nonce = context.dynamicSessionInfo.current?.nonce;
     if (config.unstable_fallbackToHTTP && nonce) {
