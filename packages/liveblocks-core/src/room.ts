import type { AuthManager, AuthValue } from "./auth-manager";
import { getAuthBearerHeaderFromAuthValue } from "./client";
import type {
  Delegates,
  LegacyConnectionStatus,
  LostConnectionEvent,
  Status,
} from "./connection";
import { ManagedSocket, newToLegacyStatus, StopRetrying } from "./connection";
import {
  convertToCommentData,
  convertToCommentUserReaction,
  convertToInboxNotificationData,
  convertToThreadData,
} from "./convert-plain-data";
import type { ApplyResult, ManagedPool } from "./crdts/AbstractCrdt";
import { OpSource } from "./crdts/AbstractCrdt";
import {
  cloneLson,
  getTreesDiffOperations,
  isLiveList,
  isLiveNode,
  isSameNodeOrChildOf,
  mergeStorageUpdates,
} from "./crdts/liveblocks-helpers";
import { LiveObject } from "./crdts/LiveObject";
import type { LiveNode, LiveStructure, LsonObject } from "./crdts/Lson";
import type { StorageCallback, StorageUpdate } from "./crdts/StorageUpdates";
import { kInternal } from "./internal";
import { assertNever, nn } from "./lib/assert";
import { captureStackTrace } from "./lib/debug";
import type { Callback, Observable } from "./lib/EventSource";
import { makeEventSource } from "./lib/EventSource";
import * as console from "./lib/fancy-console";
import type { Json, JsonObject } from "./lib/Json";
import { isJsonArray, isJsonObject } from "./lib/Json";
import { asPos } from "./lib/position";
import type { Resolve } from "./lib/Resolve";
import { compact, deepClone, tryParseJson } from "./lib/utils";
import { canComment, canWriteStorage, TokenKind } from "./protocol/AuthToken";
import type { BaseUserMeta, IUserInfo } from "./protocol/BaseUserMeta";
import type { ClientMsg, UpdateYDocClientMsg } from "./protocol/ClientMsg";
import { ClientMsgCode } from "./protocol/ClientMsg";
import type { Op } from "./protocol/Op";
import { isAckOp, OpCode } from "./protocol/Op";
import type { IdTuple, SerializedCrdt } from "./protocol/SerializedCrdt";
import type {
  CommentsEventServerMsg,
  InitialDocumentStateServerMsg,
  RoomStateServerMsg,
  ServerMsg,
  UpdatePresenceServerMsg,
  UserJoinServerMsg,
  UserLeftServerMsg,
  YDocUpdateServerMsg,
} from "./protocol/ServerMsg";
import { ServerMsgCode } from "./protocol/ServerMsg";
import type { ImmutableRef } from "./refs/ImmutableRef";
import { OthersRef } from "./refs/OthersRef";
import { PatchableRef } from "./refs/PatchableRef";
import { DerivedRef, ValueRef } from "./refs/ValueRef";
import type { BaseMetadata } from "./types/BaseMetadata";
import type { CommentBody } from "./types/CommentBody";
import type { CommentData, CommentDataPlain } from "./types/CommentData";
import type {
  CommentUserReaction,
  CommentUserReactionPlain,
} from "./types/CommentReaction";
import type * as DevTools from "./types/DevToolsTreeNode";
import type {
  InboxNotificationData,
  InboxNotificationDataPlain,
} from "./types/InboxNotificationData";
import type {
  IWebSocket,
  IWebSocketCloseEvent,
  IWebSocketInstance,
  IWebSocketMessageEvent,
} from "./types/IWebSocket";
import type { NodeMap } from "./types/NodeMap";
import type { InternalOthersEvent, OthersEvent } from "./types/Others";
import type { PartialNullable } from "./types/PartialNullable";
import type { RoomNotificationSettings } from "./types/RoomNotificationSettings";
import type { ThreadData, ThreadDataPlain } from "./types/ThreadData";
import type { User } from "./types/User";
import { PKG_VERSION } from "./version";

type TimeoutID = ReturnType<typeof setTimeout>;

//
// NOTE:
// This type looks an awful lot like InternalOthersEvent, but don't change this
// type definition or DRY this up!
// The type LegacyOthersEvent is used in the signature of some public APIs, and
// as such should remain backward compatible.
//
type LegacyOthersEvent<
  TPresence extends JsonObject,
  TUserMeta extends BaseUserMeta,
> =
  | { type: "leave"; user: User<TPresence, TUserMeta> }
  | { type: "enter"; user: User<TPresence, TUserMeta> }
  | {
      type: "update";
      user: User<TPresence, TUserMeta>;
      updates: Partial<TPresence>;
    }
  | { type: "reset" };

type LegacyOthersEventCallback<
  TPresence extends JsonObject,
  TUserMeta extends BaseUserMeta,
> = (
  others: readonly User<TPresence, TUserMeta>[],
  event: LegacyOthersEvent<TPresence, TUserMeta>
) => void;

export type RoomEventMessage<
  TPresence extends JsonObject,
  TUserMeta extends BaseUserMeta,
  TRoomEvent extends Json,
> = {
  /**
   * The connection ID of the client that sent the event.
   * If this message was broadcast from the server (via the REST API), then
   * this value will be -1.
   */
  connectionId: number;
  /**
   * The User (from the others list) that sent the event.
   * If this message was broadcast from the server (via the REST API), then
   * this value will be null.
   */
  user: User<TPresence, TUserMeta> | null;
  event: TRoomEvent;
};

export type StorageStatus =
  /* The storage is not loaded and has not been requested. */
  | "not-loaded"
  /* The storage is loading from Liveblocks servers */
  | "loading"
  /* Some storage modifications has not been acknowledged yet by the server */
  | "synchronizing"
  /* The storage is sync with Liveblocks servers */
  | "synchronized";

type RoomEventCallbackMap<
  TPresence extends JsonObject,
  TUserMeta extends BaseUserMeta,
  TRoomEvent extends Json,
> = {
  connection: Callback<LegacyConnectionStatus>; // Old/deprecated API
  status: Callback<Status>; // New/recommended API
  "lost-connection": Callback<LostConnectionEvent>;
  event: Callback<RoomEventMessage<TPresence, TUserMeta, TRoomEvent>>;
  "my-presence": Callback<TPresence>;
  //
  // NOTE: LegacyOthersEventCallback is the only one not taking a Callback<T>
  // shape, since this API historically has taken _two_ callback arguments
  // instead of just one.
  others: LegacyOthersEventCallback<TPresence, TUserMeta>;
  error: Callback<Error>;
  history: Callback<HistoryEvent>;
  "storage-status": Callback<StorageStatus>;
};

export interface History {
  /**
   * Undoes the last operation executed by the current client.
   * It does not impact operations made by other clients.
   *
   * @example
   * room.updatePresence({ selectedId: "xx" }, { addToHistory: true });
   * room.updatePresence({ selectedId: "yy" }, { addToHistory: true });
   * room.history.undo();
   * // room.getPresence() equals { selectedId: "xx" }
   */
  undo: () => void;

  /**
   * Redoes the last operation executed by the current client.
   * It does not impact operations made by other clients.
   *
   * @example
   * room.updatePresence({ selectedId: "xx" }, { addToHistory: true });
   * room.updatePresence({ selectedId: "yy" }, { addToHistory: true });
   * room.history.undo();
   * // room.getPresence() equals { selectedId: "xx" }
   * room.history.redo();
   * // room.getPresence() equals { selectedId: "yy" }
   */
  redo: () => void;

  /**
   * Returns whether there are any operations to undo.
   *
   * @example
   * room.updatePresence({ selectedId: "xx" }, { addToHistory: true });
   * // room.history.canUndo() is true
   * room.history.undo();
   * // room.history.canUndo() is false
   */
  canUndo: () => boolean;

  /**
   * Returns whether there are any operations to redo.
   *
   * @example
   * room.updatePresence({ selectedId: "xx" }, { addToHistory: true });
   * room.history.undo();
   * // room.history.canRedo() is true
   * room.history.redo();
   * // room.history.canRedo() is false
   */
  canRedo: () => boolean;

  /**
   * Clears the undo and redo stacks. This operation cannot be undone ;)
   */
  clear: () => void;

  /**
   * All future modifications made on the Room will be merged together to create a single history item until resume is called.
   *
   * @example
   * room.updatePresence({ cursor: { x: 0, y: 0 } }, { addToHistory: true });
   * room.history.pause();
   * room.updatePresence({ cursor: { x: 1, y: 1 } }, { addToHistory: true });
   * room.updatePresence({ cursor: { x: 2, y: 2 } }, { addToHistory: true });
   * room.history.resume();
   * room.history.undo();
   * // room.getPresence() equals { cursor: { x: 0, y: 0 } }
   */
  pause: () => void;

  /**
   * Resumes history. Modifications made on the Room are not merged into a single history item anymore.
   *
   * @example
   * room.updatePresence({ cursor: { x: 0, y: 0 } }, { addToHistory: true });
   * room.history.pause();
   * room.updatePresence({ cursor: { x: 1, y: 1 } }, { addToHistory: true });
   * room.updatePresence({ cursor: { x: 2, y: 2 } }, { addToHistory: true });
   * room.history.resume();
   * room.history.undo();
   * // room.getPresence() equals { cursor: { x: 0, y: 0 } }
   */
  resume: () => void;
}

export type HistoryEvent = {
  canUndo: boolean;
  canRedo: boolean;
};

export type RoomEventName = Extract<
  keyof RoomEventCallbackMap<never, never, never>,
  string
>;

export type RoomEventCallbackFor<
  E extends RoomEventName,
  TPresence extends JsonObject,
  TUserMeta extends BaseUserMeta,
  TRoomEvent extends Json,
> = RoomEventCallbackMap<TPresence, TUserMeta, TRoomEvent>[E];

export type RoomEventCallback = RoomEventCallbackFor<
  RoomEventName,
  JsonObject,
  BaseUserMeta,
  Json
>;

export type BroadcastOptions = {
  /**
   * Whether or not event is queued if the connection is currently closed.
   *
   * ❗ We are not sure if we want to support this option in the future so it might be deprecated to be replaced by something else
   */
  shouldQueueEventIfNotReady: boolean;
};

type SubscribeFn<
  TPresence extends JsonObject,
  _TStorage extends LsonObject,
  TUserMeta extends BaseUserMeta,
  TRoomEvent extends Json,
> = {
  /**
   * Subscribes to changes made on any Live structure. Returns an unsubscribe function.
   *
   * @internal This legacy API works, but was never documented publicly.
   */
  (callback: StorageCallback): () => void;

  /**
   * Subscribe to the current user presence updates.
   *
   * @param listener the callback that is called every time the current user presence is updated with {@link Room.updatePresence}.
   *
   * @returns Unsubscribe function.
   *
   * @example
   * room.subscribe("my-presence", (presence) => {
   *   // Do something
   * });
   */
  (type: "my-presence", listener: Callback<TPresence>): () => void;

  /**
   * Subscribe to the other users updates.
   *
   * @param listener the callback that is called when a user enters or leaves the room or when a user update its presence.
   *
   * @returns Unsubscribe function.
   *
   * @example
   * room.subscribe("others", (others) => {
   *   // Do something
   * });
   *
   */
  (
    type: "others",
    listener: LegacyOthersEventCallback<TPresence, TUserMeta>
  ): () => void;

  /**
   * Subscribe to events broadcasted by {@link Room.broadcastEvent}
   *
   * @param listener the callback that is called when a user calls {@link Room.broadcastEvent}
   *
   * @returns Unsubscribe function.
   *
   * @example
   * room.subscribe("event", ({ event, connectionId }) => {
   *   // Do something
   * });
   *
   */
  (
    type: "event",
    listener: Callback<RoomEventMessage<TPresence, TUserMeta, TRoomEvent>>
  ): () => void;

  /**
   * Subscribe to errors thrown in the room.
   *
   * @returns Unsubscribe function.
   *
   */
  (type: "error", listener: ErrorCallback): () => void;

  /**
   * @deprecated This API will be removed in a future version of Liveblocks.
   * Prefer using the newer `.subscribe('status')` API.
   *
   * We recommend making the following changes if you use these APIs:
   *
   *     OLD APIs                       NEW APIs
   *     .getConnectionState()     -->  .getStatus()
   *     .subscribe('connection')  -->  .subscribe('status')
   *
   *     OLD STATUSES         NEW STATUSES
   *     closed          -->  initial
   *     authenticating  -->  connecting
   *     connecting      -->  connecting
   *     open            -->  connected
   *     unavailable     -->  reconnecting
   *     failed          -->  disconnected
   *
   * Subscribe to legacy connection status updates.
   *
   * @returns Unsubscribe function.
   *
   */
  (type: "connection", listener: Callback<LegacyConnectionStatus>): () => void;

  /**
   * Subscribe to connection status updates. The callback will be called any
   * time the status changes.
   *
   * @returns Unsubscribe function.
   *
   */
  (type: "status", listener: Callback<Status>): () => void;

  /**
   * Subscribe to the exceptional event where reconnecting to the Liveblocks
   * servers is taking longer than usual. This typically is a sign of a client
   * that has lost internet connectivity.
   *
   * This isn't problematic (because the Liveblocks client is still trying to
   * reconnect), but it's typically a good idea to inform users about it if
   * the connection takes too long to recover.
   */
  (
    type: "lost-connection",
    listener: Callback<LostConnectionEvent>
  ): () => void;

  /**
   * Subscribes to changes made on a Live structure. Returns an unsubscribe function.
   * In a future version, we will also expose what exactly changed in the Live structure.
   *
   * @param callback The callback this called when the Live structure changes.
   *
   * @returns Unsubscribe function.
   *
   * @example
   * const liveMap = new LiveMap();  // Could also be LiveList or LiveObject
   * const unsubscribe = room.subscribe(liveMap, (liveMap) => { });
   * unsubscribe();
   */
  <L extends LiveStructure>(
    liveStructure: L,
    callback: (node: L) => void
  ): () => void;

  /**
   * Subscribes to changes made on a Live structure and all the nested data
   * structures. Returns an unsubscribe function. In a future version, we
   * will also expose what exactly changed in the Live structure.
   *
   * @param callback The callback this called when the Live structure, or any
   * of its nested values, changes.
   *
   * @returns Unsubscribe function.
   *
   * @example
   * const liveMap = new LiveMap();  // Could also be LiveList or LiveObject
   * const unsubscribe = room.subscribe(liveMap, (updates) => { }, { isDeep: true });
   * unsubscribe();
   */
  <L extends LiveStructure>(
    liveStructure: L,
    callback: StorageCallback,
    options: { isDeep: true }
  ): () => void;

  /**
   * Subscribe to the current user's history changes.
   *
   * @returns Unsubscribe function.
   *
   * @example
   * room.subscribe("history", ({ canUndo, canRedo }) => {
   *   // Do something
   * });
   */
  (type: "history", listener: Callback<HistoryEvent>): () => void;

  /**
   * Subscribe to storage status changes.
   *
   * @returns Unsubscribe function.
   *
   * @example
   * room.subscribe("storage-status", (status) => {
   *   switch(status) {
   *      case "not-loaded":
   *        break;
   *      case "loading":
   *        break;
   *      case "synchronizing":
   *        break;
   *      case "synchronized":
   *        break;
   *      default:
   *        break;
   *   }
   * });
   */
  (type: "storage-status", listener: Callback<StorageStatus>): () => void;
};

export type GetThreadsOptions<TThreadMetadata extends BaseMetadata> = {
  query?: {
    metadata?: Partial<TThreadMetadata>;
  };
};

type CommentsApi<TThreadMetadata extends BaseMetadata = never> = {
  /**
   * @private
   */
  getThreads(options?: GetThreadsOptions<TThreadMetadata>): Promise<{
    threads: ThreadData<TThreadMetadata>[];
    inboxNotifications: InboxNotificationData[];
  }>;

  /**
   * @private
   */
  getThread(options: { threadId: string }): Promise<
    | {
        thread: ThreadData<TThreadMetadata>;
        inboxNotification?: InboxNotificationData;
      }
    | undefined
  >;

  /**
   * @private
   */
  createThread(options: {
    threadId: string;
    commentId: string;
    metadata: TThreadMetadata | undefined;
    body: CommentBody;
  }): Promise<ThreadData<TThreadMetadata>>;

  /**
   * @private
   */
  editThreadMetadata(options: {
    metadata: PartialNullable<TThreadMetadata>;
    threadId: string;
  }): Promise<TThreadMetadata>;

  /**
   * @private
   */
  createComment(options: {
    threadId: string;
    commentId: string;
    body: CommentBody;
  }): Promise<CommentData>;

  /**
   * @private
   */
  editComment(options: {
    threadId: string;
    commentId: string;
    body: CommentBody;
  }): Promise<CommentData>;

  /**
   * @private
   */
  deleteComment(options: {
    threadId: string;
    commentId: string;
  }): Promise<void>;

  /**
   * @private
   */
  addReaction(options: {
    threadId: string;
    commentId: string;
    emoji: string;
  }): Promise<CommentUserReaction>;

  /**
   * @private
   */
  removeReaction(options: {
    threadId: string;
    commentId: string;
    emoji: string;
  }): Promise<void>;
};

export type Room<
  TPresence extends JsonObject,
  TStorage extends LsonObject,
  TUserMeta extends BaseUserMeta,
  TRoomEvent extends Json,
> = CommentsApi<any /* TODO: Remove this any by adding a proper thread metadata on the Room type */> & {
  /**
   * @private
   *
   * Private methods and variables used in the core internals, but as a user
   * of Liveblocks, NEVER USE ANY OF THESE DIRECTLY, because bad things
   * will probably happen if you do.
   */
  readonly [kInternal]: PrivateRoomApi;

  /**
   * The id of the room.
   */
  readonly id: string;

  /**
   * @deprecated This API will be removed in a future version of Liveblocks.
   * Prefer using `.getStatus()` instead.
   *
   * We recommend making the following changes if you use these APIs:
   *
   *     OLD APIs                       NEW APIs
   *     .getConnectionState()     -->  .getStatus()
   *     .subscribe('connection')  -->  .subscribe('status')
   *
   *     OLD STATUSES         NEW STATUSES
   *     closed          -->  initial
   *     authenticating  -->  connecting
   *     connecting      -->  connecting
   *     open            -->  connected
   *     unavailable     -->  reconnecting
   *     failed          -->  disconnected
   */
  getConnectionState(): LegacyConnectionStatus;

  /**
   * Return the current connection status for this room. Can be used to display
   * a status badge for your Liveblocks connection.
   */
  getStatus(): Status;
  readonly subscribe: SubscribeFn<TPresence, TStorage, TUserMeta, TRoomEvent>;

  /**
   * Room's history contains functions that let you undo and redo operation made on by the current client on the presence and storage.
   */
  readonly history: History;

  /**
   * Gets the current user.
   * Returns null if not it is not yet connected to the room.
   *
   * @example
   * const user = room.getSelf();
   */
  getSelf(): User<TPresence, TUserMeta> | null;

  /**
   * Gets the presence of the current user.
   *
   * @example
   * const presence = room.getPresence();
   */
  getPresence(): TPresence;

  /**
   * Gets all the other users in the room.
   *
   * @example
   * const others = room.getOthers();
   */
  getOthers(): readonly User<TPresence, TUserMeta>[];

  /**
   * Updates the presence of the current user. Only pass the properties you want to update. No need to send the full presence.
   * @param patch A partial object that contains the properties you want to update.
   * @param options Optional object to configure the behavior of updatePresence.
   *
   * @example
   * room.updatePresence({ x: 0 });
   * room.updatePresence({ y: 0 });
   *
   * const presence = room.getPresence();
   * // presence is equivalent to { x: 0, y: 0 }
   */
  updatePresence(
    patch: Partial<TPresence>,
    options?: {
      /**
       * Whether or not the presence should have an impact on the undo/redo history.
       */
      addToHistory: boolean;
    }
  ): void;

  /**
   * Sends Yjs document updates to Liveblocks server.
   *
   * @param {string} data the doc update to send to the server, base64 encoded uint8array
   */
  updateYDoc(data: string, guid?: string): void;

  /**
   * Sends a request for the current document from liveblocks server
   */
  fetchYDoc(stateVector: string, guid?: string): void;

  /**
   * Broadcasts an event to other users in the room. Event broadcasted to the room can be listened with {@link Room.subscribe}("event").
   * @param {any} event the event to broadcast. Should be serializable to JSON
   *
   * @example
   * // On client A
   * room.broadcastEvent({ type: "EMOJI", emoji: "🔥" });
   *
   * // On client B
   * room.subscribe("event", ({ event }) => {
   *   if(event.type === "EMOJI") {
   *     // Do something
   *   }
   * });
   */
  broadcastEvent(event: TRoomEvent, options?: BroadcastOptions): void;

  /**
   * Get the room's storage asynchronously.
   * The storage's root is a {@link LiveObject}.
   *
   * @example
   * const { root } = await room.getStorage();
   */
  getStorage(): Promise<{
    root: LiveObject<TStorage>;
  }>;

  /**
   * Get the room's storage synchronously.
   * The storage's root is a {@link LiveObject}.
   *
   * @example
   * const root = room.getStorageSnapshot();
   */
  getStorageSnapshot(): LiveObject<TStorage> | null;

  readonly events: {
    readonly status: Observable<Status>;
    readonly lostConnection: Observable<LostConnectionEvent>;

    readonly customEvent: Observable<RoomEventMessage<TPresence, TUserMeta, TRoomEvent>>; // prettier-ignore
    readonly self: Observable<User<TPresence, TUserMeta>>;
    readonly myPresence: Observable<TPresence>;
    readonly others: Observable<OthersEvent<TPresence, TUserMeta>>;
    readonly error: Observable<Error>;
    readonly storage: Observable<StorageUpdate[]>;
    readonly history: Observable<HistoryEvent>;

    /**
     * Subscribe to the storage loaded event. Will fire any time a full Storage
     * copy is downloaded. (This happens after the initial connect, and on
     * every reconnect.)
     */
    readonly storageDidLoad: Observable<void>;

    readonly storageStatus: Observable<StorageStatus>;
    readonly ydoc: Observable<YDocUpdateServerMsg | UpdateYDocClientMsg>;
    readonly comments: Observable<CommentsEventServerMsg>;
  };

  /**
   * @private
   */
  getRoomNotificationSettings(): Promise<RoomNotificationSettings>;

  /**
   * @private
   */
  updateRoomNotificationSettings(
    settings: Partial<RoomNotificationSettings>
  ): Promise<RoomNotificationSettings>;

  /**
   * Batches modifications made during the given function.
   * All the modifications are sent to other clients in a single message.
   * All the subscribers are called only after the batch is over.
   * All the modifications are merged in a single history item (undo/redo).
   *
   * @example
   * const { root } = await room.getStorage();
   * room.batch(() => {
   *   root.set("x", 0);
   *   room.updatePresence({ cursor: { x: 100, y: 100 }});
   * });
   */
  batch<T>(fn: () => T): T;

  /**
   * Get the storage status.
   *
   * - `not-loaded`: Initial state when entering the room.
   * - `loading`: Once the storage has been requested via room.getStorage().
   * - `synchronizing`: When some local updates have not been acknowledged by Liveblocks servers.
   * - `synchronized`: Storage is in sync with Liveblocks servers.
   */
  getStorageStatus(): StorageStatus;

  /**
   * Start an attempt to connect the room (aka "enter" it). Calling
   * `.connect()` only has an effect if the room is still in its idle initial
   * state, or the room was explicitly disconnected, or reconnection attempts
   * were stopped (for example, because the user isn't authorized to enter the
   * room). Will be a no-op otherwise.
   */
  connect(): void;

  /**
   * Disconnect the room's connection to the Liveblocks server, if any. Puts
   * the room back into an idle state. It will not do anything until either
   * `.connect()` or `.reconnect()` is called.
   *
   * Only use this API if you wish to connect the room again at a later time.
   * If you want to disconnect the room because you no longer need it, call
   * `.destroy()` instead.
   */
  disconnect(): void;

  /**
   * @internal (for now)
   *
   * Disconnect the room's connection to the Liveblocks server, if any. Runs
   * cleanup functions. The room instance can no longer be used to (re)connect.
   */
  destroy(): void;

  /**
   * Reconnect the room to the Liveblocks server by re-establishing a fresh
   * connection. If the room is not connected yet, initiate it.
   */
  reconnect(): void;
};

/**
 * @private
 *
 * Private methods to directly control the underlying state machine for this
 * room. Used in the core internals and for unit testing, but as a user of
 * Liveblocks, NEVER USE ANY OF THESE METHODS DIRECTLY, because bad things
 * will probably happen if you do.
 */
type PrivateRoomApi = {
  // For introspection in unit tests only
  presenceBuffer: Json | undefined;
  undoStack: readonly (readonly Readonly<HistoryOp<JsonObject>>[])[];
  nodeCount: number;

  // For DevTools support (Liveblocks browser extension)
  getSelf_forDevTools(): DevTools.UserTreeNode | null;
  getOthers_forDevTools(): readonly DevTools.UserTreeNode[];

  // NOTE: These are only used in our e2e test app!
  simulate: {
    explicitClose(event: IWebSocketCloseEvent): void;
    rawSend(data: string): void;
  };
};

// The maximum message size on websockets is 1MB. We'll set the threshold
// slightly lower (1kB) to trigger sending over HTTP, to account for messaging
// overhead, so we're not right at the limit.
// NOTE: this only works with the unstable_fallbackToHTTP option enabled
const MAX_SOCKET_MESSAGE_SIZE = 1024 * 1024 - 1024;

function makeIdFactory(connectionId: number): IdFactory {
  let count = 0;
  return () => `${connectionId}:${count++}`;
}

type HistoryOp<TPresence extends JsonObject> =
  | Op
  | {
      readonly type: "presence";
      readonly data: TPresence;
    };

type IdFactory = () => string;

type StaticSessionInfo = {
  readonly userId?: string;
  readonly userInfo?: IUserInfo;
};

type DynamicSessionInfo = {
  readonly actor: number;
  readonly nonce: string;
  readonly scopes: string[];
};

type RoomState<
  TPresence extends JsonObject,
  TStorage extends LsonObject,
  TUserMeta extends BaseUserMeta,
  TRoomEvent extends Json,
> = {
  /**
   * All pending changes that yet need to be synced.
   */
  buffer: {
    flushTimerID: TimeoutID | undefined;

    // When the last flush happened. Together with config.throttleDelay, this
    // will control whether the next flush will be sent out immediately, or if
    // a flush will get scheduled for a few milliseconds into the future.
    readonly lastFlushedAt: number;

    // Queued-up "my presence" updates to be flushed at the earliest convenience
    presenceUpdates:
      | { type: "partial"; data: Partial<TPresence> }
      | { type: "full"; data: TPresence }
      | null;
    messages: ClientMsg<TPresence, TRoomEvent>[];
    storageOperations: Op[];
  };

  //
  // The "self" User takes assembly of three sources-of-truth:
  // - The JWT token provides the userId and userInfo metadata (static)
  // - The server, in its initial ROOM_STATE message, will provide the actor ID
  //   and the scopes (dynamic)
  // - The presence is provided by the client's initialPresence configuration (presence)
  //
  readonly staticSessionInfo: ValueRef<StaticSessionInfo | null>;
  readonly dynamicSessionInfo: ValueRef<DynamicSessionInfo | null>;
  readonly myPresence: PatchableRef<TPresence>;
  readonly others: OthersRef<TPresence, TUserMeta>;

  idFactory: IdFactory | null;
  initialStorage?: TStorage;

  clock: number;
  opClock: number;
  readonly nodes: Map<string, LiveNode>;
  root: LiveObject<TStorage> | undefined;

  readonly undoStack: HistoryOp<TPresence>[][];
  readonly redoStack: HistoryOp<TPresence>[][];

  /**
   * When history is paused, all operations will get queued up here. When
   * history is resumed, these operations get "committed" to the undo stack.
   */
  pausedHistory: null | HistoryOp<TPresence>[];

  /**
   * Place to collect all mutations during a batch. Ops will be sent over the
   * wire after the batch is ended.
   */
  activeBatch: {
    ops: Op[];
    reverseOps: HistoryOp<TPresence>[];
    updates: {
      others: [];
      presence: boolean;
      storageUpdates: Map<string, StorageUpdate>;
    };
  } | null;

  // A registry of yet-unacknowledged Ops. These Ops have already been
  // submitted to the server, but have not yet been acknowledged.
  readonly unacknowledgedOps: Map<string, Op>;

  // Stack traces of all pending Ops. Used for debugging in non-production builds
  readonly opStackTraces?: Map<string, string>;
};

export type Polyfills = {
  atob?: (data: string) => string;
  fetch?: typeof fetch;
  WebSocket?: IWebSocket;
};

export type RoomInitializers<
  TPresence extends JsonObject,
  TStorage extends LsonObject,
> = Resolve<{
  /**
   * The initial Presence to use and announce when you enter the Room. The
   * Presence is available on all users in the Room (me & others).
   */
  initialPresence: TPresence | ((roomId: string) => TPresence);
  /**
   * The initial Storage to use when entering a new Room.
   */
  initialStorage?: TStorage | ((roomId: string) => TStorage);
  /**
   * Whether or not the room automatically connects to Liveblock servers.
   * Default is true.
   *
   * Usually set to false when the client is used from the server to not call
   * the authentication endpoint or connect via WebSocket.
   */
  autoConnect?: boolean;
  /** @deprecated Renamed to `autoConnect` */
  shouldInitiallyConnect?: boolean;
}>;

export type RoomDelegates = Omit<Delegates<AuthValue>, "canZombie">;

/** @internal */
export type RoomConfig = {
  delegates: RoomDelegates;

  roomId: string;
  throttleDelay: number;
  lostConnectionTimeout: number;
  backgroundKeepAliveTimeout?: number;

  unstable_fallbackToHTTP?: boolean;
  unstable_streamData?: boolean;

  polyfills?: Polyfills;

  /**
   * Only necessary when you’re using Liveblocks with React v17 or lower.
   *
   * If so, pass in a reference to `ReactDOM.unstable_batchedUpdates` here.
   * This will allow Liveblocks to circumvent the so-called "zombie child
   * problem". To learn more, see
   * https://liveblocks.io/docs/guides/troubleshooting#stale-props-zombie-child
   */
  unstable_batchedUpdates?: (cb: () => void) => void;

  baseUrl: string;
  enableDebugLogging?: boolean;
};

function userToTreeNode(
  key: string,
  user: User<JsonObject, BaseUserMeta>
): DevTools.UserTreeNode {
  return {
    type: "User",
    id: `${user.connectionId}`,
    key,
    payload: user,
  };
}

/**
 * Returns a ref to access if, and if so, how long the current tab is in the
 * background and an unsubscribe function.
 *
 * The `inBackgroundSince` value will either be a JS timestamp indicating the
 * moment the tab was put into the background, or `null` in case the tab isn't
 * currently in the background. In non-DOM environments, this will always
 * return `null`.
 */
function installBackgroundTabSpy(): [
  inBackgroundSince: { readonly current: number | null },
  unsub: () => void,
] {
  const doc = typeof document !== "undefined" ? document : undefined;
  const inBackgroundSince: { current: number | null } = { current: null };

  function onVisibilityChange() {
    if (doc?.visibilityState === "hidden") {
      inBackgroundSince.current = inBackgroundSince.current ?? Date.now();
    } else {
      inBackgroundSince.current = null;
    }
  }

  doc?.addEventListener("visibilitychange", onVisibilityChange);
  const unsub = () => {
    doc?.removeEventListener("visibilitychange", onVisibilityChange);
  };

  return [inBackgroundSince, unsub];
}

export class CommentsApiError extends Error {
  constructor(
    public message: string,
    public status: number,
    public details?: JsonObject
  ) {
    super(message);
  }
}

/**
 * Handles all Comments-related API calls.
 */
function createCommentsApi<TThreadMetadata extends BaseMetadata>(
  roomId: string,
  getAuthValue: () => Promise<AuthValue>,
  fetchClientApi: (
    roomId: string,
    endpoint: string,
    authValue: AuthValue,
    options?: RequestInit
  ) => Promise<Response>
): CommentsApi<TThreadMetadata> {
  async function fetchCommentsApi(
    endpoint: string,
    options?: RequestInit
  ): Promise<Response> {
    // TODO: Use the right scope
    const authValue = await getAuthValue();

    return fetchClientApi(roomId, endpoint, authValue, options);
  }

  async function fetchJson<T>(
    endpoint: string,
    options?: RequestInit
  ): Promise<T> {
    const response = await fetchCommentsApi(endpoint, options);

    if (!response.ok) {
      if (response.status >= 400 && response.status < 600) {
        let error: CommentsApiError;

        try {
          const errorBody = (await response.json()) as { message: string };

          error = new CommentsApiError(
            errorBody.message,
            response.status,
            errorBody
          );
        } catch {
          error = new CommentsApiError(response.statusText, response.status);
        }

        throw error;
      }
    }

    let body;

    try {
      body = (await response.json()) as T;
    } catch {
      body = {} as T;
    }

    return body;
  }

  async function getThreads(options?: GetThreadsOptions<TThreadMetadata>) {
    const response = await fetchCommentsApi("/threads/search", {
      body: JSON.stringify({
        ...(options?.query?.metadata && { metadata: options.query.metadata }),
      }),
      headers: {
        "Content-Type": "application/json",
      },
      method: "POST",
    });

    if (response.ok) {
      const json = await (response.json() as Promise<{
        data: ThreadDataPlain<TThreadMetadata>[];
        inboxNotifications: InboxNotificationDataPlain[];
      }>);

      return {
        threads: json.data.map((thread) => convertToThreadData(thread)),
        inboxNotifications: json.inboxNotifications.map((notification) =>
          convertToInboxNotificationData(notification)
        ),
      };
    } else if (response.status === 404) {
      return { threads: [], inboxNotifications: [] };
    } else {
      throw new Error("There was an error while getting threads.");
    }
  }

  async function getThread({ threadId }: { threadId: string }) {
    const response = await fetchCommentsApi(
      `/thread-with-notification/${threadId}`
    );

    if (response.ok) {
      const json: {
        thread: ThreadDataPlain;
        inboxNotification?: InboxNotificationDataPlain;
      } = await response.json();

      return {
        thread: convertToThreadData(json.thread),
        inboxNotification: json.inboxNotification
          ? convertToInboxNotificationData(json.inboxNotification)
          : undefined,
      };
    } else if (response.status === 404) {
      return;
    } else {
      throw new Error(`There was an error while getting thread ${threadId}.`);
    }
  }

  async function createThread({
    metadata,
    body,
    commentId,
    threadId,
  }: {
    roomId: string;
    threadId: string;
    commentId: string;
    metadata: TThreadMetadata | undefined;
    body: CommentBody;
  }) {
    const thread = await fetchJson<ThreadDataPlain<TThreadMetadata>>(
      "/threads",
      {
        method: "POST",
        headers: {
          "Content-Type": "application/json",
        },
        body: JSON.stringify({
          id: threadId,
          comment: {
            id: commentId,
            body,
          },
          metadata,
        }),
      }
    );

    return convertToThreadData(thread);
  }

  async function editThreadMetadata({
    metadata,
    threadId,
  }: {
    roomId: string;
    metadata: PartialNullable<TThreadMetadata>;
    threadId: string;
  }) {
    return await fetchJson<TThreadMetadata>(
      `/threads/${encodeURIComponent(threadId)}/metadata`,
      {
        method: "POST",
        headers: {
          "Content-Type": "application/json",
        },
        body: JSON.stringify(metadata),
      }
    );
  }

  async function createComment({
    threadId,
    commentId,
    body,
  }: {
    threadId: string;
    commentId: string;
    body: CommentBody;
  }) {
    const comment = await fetchJson<CommentDataPlain>(
      `/threads/${encodeURIComponent(threadId)}/comments`,
      {
        method: "POST",
        headers: {
          "Content-Type": "application/json",
        },
        body: JSON.stringify({
          id: commentId,
          body,
        }),
      }
    );

    return convertToCommentData(comment);
  }

  async function editComment({
    threadId,
    commentId,
    body,
  }: {
    threadId: string;
    commentId: string;
    body: CommentBody;
  }) {
    const comment = await fetchJson<CommentDataPlain>(
      `/threads/${encodeURIComponent(threadId)}/comments/${encodeURIComponent(
        commentId
      )}`,
      {
        method: "POST",
        headers: {
          "Content-Type": "application/json",
        },
        body: JSON.stringify({
          body,
        }),
      }
    );

    return convertToCommentData(comment);
  }

  async function deleteComment({
    threadId,
    commentId,
  }: {
    roomId: string;
    threadId: string;
    commentId: string;
  }) {
    await fetchJson(
      `/threads/${encodeURIComponent(threadId)}/comments/${encodeURIComponent(
        commentId
      )}`,
      {
        method: "DELETE",
      }
    );
  }

  async function addReaction({
    threadId,
    commentId,
    emoji,
  }: {
    threadId: string;
    commentId: string;
    emoji: string;
  }) {
    const reaction = await fetchJson<CommentUserReactionPlain>(
      `/threads/${encodeURIComponent(threadId)}/comments/${encodeURIComponent(
        commentId
      )}/reactions`,
      {
        method: "POST",
        headers: {
          "Content-Type": "application/json",
        },
        body: JSON.stringify({ emoji }),
      }
    );

    return convertToCommentUserReaction(reaction);
  }

  async function removeReaction({
    threadId,
    commentId,
    emoji,
  }: {
    threadId: string;
    commentId: string;
    emoji: string;
  }) {
    await fetchJson<CommentData>(
      `/threads/${encodeURIComponent(threadId)}/comments/${encodeURIComponent(
        commentId
      )}/reactions/${encodeURIComponent(emoji)}`,
      {
        method: "DELETE",
      }
    );
  }

  return {
    getThreads,
    getThread,
    createThread,
    editThreadMetadata,
    createComment,
    editComment,
    deleteComment,
    addReaction,
    removeReaction,
  };
}

/**
 * @internal
 * Initializes a new Room, and returns its public API.
 */
export function createRoom<
  TPresence extends JsonObject,
  TStorage extends LsonObject,
  TUserMeta extends BaseUserMeta,
  TRoomEvent extends Json,
>(
  options: Omit<
    RoomInitializers<TPresence, TStorage>,
    "autoConnect" | "shouldInitiallyConnect"
  >,
  config: RoomConfig
): Room<TPresence, TStorage, TUserMeta, TRoomEvent> {
  const initialPresence =
    typeof options.initialPresence === "function"
      ? options.initialPresence(config.roomId)
      : options.initialPresence;
  const initialStorage =
    typeof options.initialStorage === "function"
      ? options.initialStorage(config.roomId)
      : options.initialStorage;

  const [inBackgroundSince, uninstallBgTabSpy] = installBackgroundTabSpy();

  // Create a delegate pair for (a specific) Live Room socket connection(s)
  const delegates = {
    ...config.delegates,

    // A connection is allowed to go into "zombie state" only if all of the
    // following conditions apply:
    //
    // - The `backgroundKeepAliveTimeout` client option is configured
    // - The browser window has been in the background for at least
    //   `backgroundKeepAliveTimeout` milliseconds
    // - There are no pending changes
    //
    canZombie() {
      return (
        config.backgroundKeepAliveTimeout !== undefined &&
        inBackgroundSince.current !== null &&
        Date.now() >
          inBackgroundSince.current + config.backgroundKeepAliveTimeout &&
        getStorageStatus() !== "synchronizing"
      );
    },
  };

  const managedSocket: ManagedSocket<AuthValue> = new ManagedSocket(
    delegates,
    config.enableDebugLogging
  );

  // The room's internal stateful context
  const context: RoomState<TPresence, TStorage, TUserMeta, TRoomEvent> = {
    buffer: {
      flushTimerID: undefined,
      lastFlushedAt: 0,
      presenceUpdates:
        // Queue up the initial presence message as a Full Presence™ update
        {
          type: "full",
          data: initialPresence,
        },
      messages: [],
      storageOperations: [],
    },

    staticSessionInfo: new ValueRef(null),
    dynamicSessionInfo: new ValueRef(null),
    myPresence: new PatchableRef(initialPresence),
    others: new OthersRef<TPresence, TUserMeta>(),

    initialStorage,
    idFactory: null,

    // Storage
    clock: 0,
    opClock: 0,
    nodes: new Map<string, LiveNode>(),
    root: undefined,

    undoStack: [],
    redoStack: [],
    pausedHistory: null,

    activeBatch: null,
    unacknowledgedOps: new Map<string, Op>(),

    // Debug
    opStackTraces:
      process.env.NODE_ENV !== "production"
        ? new Map<string, string>()
        : undefined,
  };

  const doNotBatchUpdates = (cb: () => void): void => cb();
  const batchUpdates = config.unstable_batchedUpdates ?? doNotBatchUpdates;

  let lastTokenKey: string | undefined;
  function onStatusDidChange(newStatus: Status) {
    const authValue = managedSocket.authValue;
    if (authValue !== null) {
      const tokenKey = getAuthBearerHeaderFromAuthValue(authValue);

      if (tokenKey !== lastTokenKey) {
        lastTokenKey = tokenKey;

        if (authValue.type === "secret") {
          const token = authValue.token.parsed;
          context.staticSessionInfo.set({
            userId: token.k === TokenKind.SECRET_LEGACY ? token.id : token.uid,
            userInfo:
              token.k === TokenKind.SECRET_LEGACY ? token.info : token.ui,
          });
        } else {
          context.staticSessionInfo.set({
            userId: undefined,
            userInfo: undefined,
          });
        }
      }
    }

    // Forward to the outside world
    batchUpdates(() => {
      eventHub.status.notify(newStatus);
      notifySelfChanged(doNotBatchUpdates);
    });
  }

  let _connectionLossTimerId: TimeoutID | undefined;
  let _hasLostConnection = false;

  function handleConnectionLossEvent(newStatus: Status) {
    if (newStatus === "reconnecting") {
      _connectionLossTimerId = setTimeout(() => {
        batchUpdates(() => {
          eventHub.lostConnection.notify("lost");
          _hasLostConnection = true;

          // Clear the others
          context.others.clearOthers();
          notify({ others: [{ type: "reset" }] }, doNotBatchUpdates);
        });
      }, config.lostConnectionTimeout);
    } else {
      clearTimeout(_connectionLossTimerId);

      if (_hasLostConnection) {
        if (newStatus === "disconnected") {
          batchUpdates(() => {
            eventHub.lostConnection.notify("failed");
          });
        } else {
          // Typically the case when going back to "connected", but really take
          // *any* other state change as a recovery sign
          batchUpdates(() => {
            eventHub.lostConnection.notify("restored");
          });
        }

        _hasLostConnection = false;
      }
    }
  }

  function onDidConnect() {
    // Re-broadcast the full user presence as soon as we (re)connect
    context.buffer.presenceUpdates = {
      type: "full",
      data:
        // Because context.me.current is a readonly object, we'll have to
        // make a copy here. Otherwise, type errors happen later when
        // "patching" my presence.
        { ...context.myPresence.current },
    };

    // NOTE: There was a flush here before, but I don't think it's really
    // needed anymore. We're now combining this flush with the one below, to
    // combine them in a single batch.
    // tryFlushing();

    // If a storage fetch has ever been initiated, we assume the client is
    // interested in storage, so we will refresh it after a reconnection.
    if (_getStorage$ !== null) {
      refreshStorage({ flush: false });
    }
    flushNowOrSoon();
  }

  function onDidDisconnect() {
    clearTimeout(context.buffer.flushTimerID);
  }

  // Register events handlers for events coming from the socket
  // We never have to unsubscribe, because the Room and the Connection Manager
  // will have the same life-time.
  managedSocket.events.onMessage.subscribe(handleServerMessage);
  managedSocket.events.statusDidChange.subscribe(onStatusDidChange);
  managedSocket.events.statusDidChange.subscribe(handleConnectionLossEvent);
  managedSocket.events.didConnect.subscribe(onDidConnect);
  managedSocket.events.didDisconnect.subscribe(onDidDisconnect);
  managedSocket.events.onLiveblocksError.subscribe((err) => {
    batchUpdates(() => {
      if (process.env.NODE_ENV !== "production") {
        console.error(
          `Connection to websocket server closed. Reason: ${err.message} (code: ${err.code}).`
        );
      }
      eventHub.error.notify(err);
    });
  });

  const pool: ManagedPool = {
    roomId: config.roomId,

    getNode: (id: string) => context.nodes.get(id),
    addNode: (id: string, node: LiveNode) => void context.nodes.set(id, node),
    deleteNode: (id: string) => void context.nodes.delete(id),

    generateId: () => `${getConnectionId()}:${context.clock++}`,
    generateOpId: () => `${getConnectionId()}:${context.opClock++}`,

    dispatch(
      ops: Op[],
      reverse: Op[],
      storageUpdates: Map<string, StorageUpdate>
    ) {
      const activeBatch = context.activeBatch;

      if (process.env.NODE_ENV !== "production") {
        const stackTrace = captureStackTrace("Storage mutation", this.dispatch);
        if (stackTrace) {
          for (const op of ops) {
            if (op.opId) {
              nn(context.opStackTraces).set(op.opId, stackTrace);
            }
          }
        }
      }

      if (activeBatch) {
        activeBatch.ops.push(...ops);
        for (const [key, value] of storageUpdates) {
          activeBatch.updates.storageUpdates.set(
            key,
            mergeStorageUpdates(
              activeBatch.updates.storageUpdates.get(key),
              value
            )
          );
        }
        activeBatch.reverseOps.unshift(...reverse);
      } else {
        batchUpdates(() => {
          addToUndoStack(reverse, doNotBatchUpdates);
          context.redoStack.length = 0;
          dispatchOps(ops);
          notify({ storageUpdates }, doNotBatchUpdates);
        });
      }
    },

    assertStorageIsWritable: () => {
      const scopes = context.dynamicSessionInfo.current?.scopes;
      if (scopes === undefined) {
        // If we aren't connected yet, assume we can write
        return;
      }

      const canWrite = canWriteStorage(scopes);
      if (!canWrite) {
        throw new Error(
          "Cannot write to storage with a read only user, please ensure the user has write permissions"
        );
      }
    },
  };

  const eventHub = {
    connection: makeEventSource<LegacyConnectionStatus>(), // Old/deprecated API
    status: makeEventSource<Status>(), // New/recommended API
    lostConnection: makeEventSource<LostConnectionEvent>(),

    customEvent:
      makeEventSource<RoomEventMessage<TPresence, TUserMeta, TRoomEvent>>(),
    self: makeEventSource<User<TPresence, TUserMeta>>(),
    myPresence: makeEventSource<TPresence>(),
    others: makeEventSource<OthersEvent<TPresence, TUserMeta>>(),
    error: makeEventSource<Error>(),
    storage: makeEventSource<StorageUpdate[]>(),
    history: makeEventSource<HistoryEvent>(),
    storageDidLoad: makeEventSource<void>(),
    storageStatus: makeEventSource<StorageStatus>(),
    ydoc: makeEventSource<YDocUpdateServerMsg | UpdateYDocClientMsg>(),

    comments: makeEventSource<CommentsEventServerMsg>(),
  };

<<<<<<< HEAD
  async function fetchClientApi(
    roomId: string,
    endpoint: string,
    authValue: AuthValue,
    options?: RequestInit
  ) {
    {
      const url = new URL(
        `/v2/c/rooms/${encodeURIComponent(roomId)}${endpoint}`,
        config.baseUrl
      );
      const fetcher =
        config.polyfills?.fetch || /* istanbul ignore next */ fetch;
      return await fetcher(url.toString(), {
        ...options,
        headers: {
          ...options?.headers,
          Authorization: `Bearer ${getAuthBearerHeaderFromAuthValue(
            authValue
          )}`,
        },
      });
    }
=======
  async function streamFetch(authTokenOrPublicApiKey: string, roomId: string) {
    const url = new URL(
      `/v2/c/rooms/${encodeURIComponent(roomId)}/storage`,
      config.baseUrl
    ).toString();
    const fetcher = config.polyfills?.fetch || /* istanbul ignore next */ fetch;
    return fetcher(url.toString(), {
      method: "GET",
      headers: {
        "Content-Type": "application/json",
        Authorization: `Bearer ${authTokenOrPublicApiKey}`,
      },
    });
>>>>>>> 9ab0a5bd
  }

  async function httpPostToRoom(endpoint: "/send-message", body: JsonObject) {
    if (!managedSocket.authValue) {
      throw new Error("Not authorized");
    }

    return fetchClientApi(config.roomId, endpoint, managedSocket.authValue, {
      method: "POST",
      headers: {
        "Content-Type": "application/json",
      },
      body: JSON.stringify(body),
    });
  }

  function sendMessages(messages: ClientMsg<TPresence, TRoomEvent>[]) {
    const serializedPayload = JSON.stringify(messages);
    const nonce = context.dynamicSessionInfo.current?.nonce;
    if (config.unstable_fallbackToHTTP && nonce) {
      // if our message contains UTF-8, we can't simply use length. See: https://stackoverflow.com/questions/23318037/size-of-json-object-in-kbs-mbs
      // if this turns out to be expensive, we could just guess with a lower value.
      const size = new TextEncoder().encode(serializedPayload).length;
      if (size > MAX_SOCKET_MESSAGE_SIZE) {
        void httpPostToRoom("/send-message", { nonce, messages }).then(
          (resp) => {
            if (!resp.ok && resp.status === 403) {
              managedSocket.reconnect();
            }
          }
        );
        console.warn(
          "Message was too large for websockets and sent over HTTP instead"
        );
        return;
      }
    }
    managedSocket.send(serializedPayload);
  }

  const self = new DerivedRef(
    context.staticSessionInfo as ImmutableRef<StaticSessionInfo | null>,
    context.dynamicSessionInfo as ImmutableRef<DynamicSessionInfo | null>,
    context.myPresence,
    (
      staticSession,
      dynamicSession,
      myPresence
    ): User<TPresence, TUserMeta> | null => {
      if (staticSession === null || dynamicSession === null) {
        return null;
      } else {
        const canWrite = canWriteStorage(dynamicSession.scopes);
        return {
          connectionId: dynamicSession.actor,
          id: staticSession.userId,
          info: staticSession.userInfo,
          presence: myPresence,
          canWrite,
          canComment: canComment(dynamicSession.scopes),
          isReadOnly: !canWrite, // Deprecated, kept for backward-compatibility
        };
      }
    }
  );

  let _lastSelf: Readonly<User<TPresence, TUserMeta>> | undefined;
  function notifySelfChanged(batchedUpdatesWrapper: (cb: () => void) => void) {
    const currSelf = self.current;
    if (currSelf !== null && currSelf !== _lastSelf) {
      batchedUpdatesWrapper(() => {
        eventHub.self.notify(currSelf);
      });
      _lastSelf = currSelf;
    }
  }

  // For use in DevTools
  const selfAsTreeNode = new DerivedRef(
    self as ImmutableRef<User<TPresence, TUserMeta> | null>,
    (me) => (me !== null ? userToTreeNode("Me", me) : null)
  );

  function createOrUpdateRootFromMessage(
    message: InitialDocumentStateServerMsg,
    batchedUpdatesWrapper: (cb: () => void) => void
  ) {
    if (message.items.length === 0) {
      throw new Error("Internal error: cannot load storage without items");
    }

    if (context.root !== undefined) {
      updateRoot(message.items, batchedUpdatesWrapper);
    } else {
      context.root = LiveObject._fromItems<TStorage>(message.items, pool);
    }

    // Populate missing top-level keys using `initialStorage`
    const stackSizeBefore = context.undoStack.length;
    for (const key in context.initialStorage) {
      if (context.root.get(key) === undefined) {
        context.root.set(key, cloneLson(context.initialStorage[key]));
      }
    }

    // Initial storage is populated using normal "set" operations in the loop
    // above, those updates can end up in the undo stack, so let's prune it.
    context.undoStack.length = stackSizeBefore;
  }

  function updateRoot(
    items: IdTuple<SerializedCrdt>[],
    batchedUpdatesWrapper: (cb: () => void) => void
  ) {
    if (context.root === undefined) {
      return;
    }

    const currentItems: NodeMap = new Map();
    for (const [id, node] of context.nodes) {
      currentItems.set(id, node._serialize());
    }

    // Get operations that represent the diff between 2 states.
    const ops = getTreesDiffOperations(currentItems, new Map(items));

    const result = applyOps(ops, false);

    notify(result.updates, batchedUpdatesWrapper);
  }

  function _addToRealUndoStack(
    historyOps: HistoryOp<TPresence>[],
    batchedUpdatesWrapper: (cb: () => void) => void
  ) {
    // If undo stack is too large, we remove the older item
    if (context.undoStack.length >= 50) {
      context.undoStack.shift();
    }

    context.undoStack.push(historyOps);
    onHistoryChange(batchedUpdatesWrapper);
  }

  function addToUndoStack(
    historyOps: HistoryOp<TPresence>[],
    batchedUpdatesWrapper: (cb: () => void) => void
  ) {
    if (context.pausedHistory !== null) {
      context.pausedHistory.unshift(...historyOps);
    } else {
      _addToRealUndoStack(historyOps, batchedUpdatesWrapper);
    }
  }

  type NotifyUpdates = {
    storageUpdates?: Map<string, StorageUpdate>;
    presence?: boolean;
    others?: InternalOthersEvent<TPresence, TUserMeta>[];
  };

  function notify(
    updates: NotifyUpdates,
    batchedUpdatesWrapper: (cb: () => void) => void
  ) {
    const storageUpdates = updates.storageUpdates;
    const othersUpdates = updates.others;

    batchedUpdatesWrapper(() => {
      if (othersUpdates !== undefined && othersUpdates.length > 0) {
        const others = context.others.current;
        for (const event of othersUpdates) {
          eventHub.others.notify({ ...event, others });
        }
      }

      if (updates.presence ?? false) {
        notifySelfChanged(doNotBatchUpdates);
        eventHub.myPresence.notify(context.myPresence.current);
      }

      if (storageUpdates !== undefined && storageUpdates.size > 0) {
        const updates = Array.from(storageUpdates.values());
        eventHub.storage.notify(updates);
      }
      notifyStorageStatus();
    });
  }

  function getConnectionId() {
    const info = context.dynamicSessionInfo.current;
    if (info) {
      return info.actor;
    }

    throw new Error(
      "Internal. Tried to get connection id but connection was never open"
    );
  }

  function applyOps<O extends HistoryOp<TPresence>>(
    rawOps: readonly O[],
    isLocal: boolean
  ): {
    // Input Ops can get opIds assigned during application.
    ops: O[];
    reverse: O[];
    updates: {
      storageUpdates: Map<string, StorageUpdate>;
      presence: boolean;
    };
  } {
    const output = {
      reverse: [] as O[],
      storageUpdates: new Map<string, StorageUpdate>(),
      presence: false,
    };

    const createdNodeIds = new Set<string>();

    // Ops applied after undo/redo won't have opIds assigned, yet. Let's do
    // that right now first.
    const ops = rawOps.map((op) => {
      if (op.type !== "presence" && !op.opId) {
        return { ...op, opId: pool.generateOpId() };
      } else {
        return op;
      }
    });

    for (const op of ops) {
      if (op.type === "presence") {
        const reverse = {
          type: "presence" as const,
          data: {} as TPresence,
        };

        for (const key in op.data) {
          reverse.data[key] = context.myPresence.current[key];
        }

        context.myPresence.patch(op.data);

        if (context.buffer.presenceUpdates === null) {
          context.buffer.presenceUpdates = { type: "partial", data: op.data };
        } else {
          // Merge the new fields with whatever is already queued up (doesn't
          // matter whether its a partial or full update)
          for (const key in op.data) {
            context.buffer.presenceUpdates.data[key] = op.data[key];
          }
        }

        output.reverse.unshift(reverse as O);
        output.presence = true;
      } else {
        let source: OpSource;

        if (isLocal) {
          source = OpSource.UNDOREDO_RECONNECT;
        } else {
          const opId = nn(op.opId);
          if (process.env.NODE_ENV !== "production") {
            nn(context.opStackTraces).delete(opId);
          }

          const deleted = context.unacknowledgedOps.delete(opId);
          source = deleted ? OpSource.ACK : OpSource.REMOTE;
        }

        const applyOpResult = applyOp(op, source);
        if (applyOpResult.modified) {
          const nodeId = applyOpResult.modified.node._id;

          // If the modified node is not the root (undefined) and was created in the same batch, we don't want to notify
          // storage updates for the children.
          if (!(nodeId && createdNodeIds.has(nodeId))) {
            output.storageUpdates.set(
              nn(applyOpResult.modified.node._id),
              mergeStorageUpdates(
                output.storageUpdates.get(nn(applyOpResult.modified.node._id)),
                applyOpResult.modified
              )
            );
            output.reverse.unshift(...(applyOpResult.reverse as O[]));
          }

          if (
            op.type === OpCode.CREATE_LIST ||
            op.type === OpCode.CREATE_MAP ||
            op.type === OpCode.CREATE_OBJECT
          ) {
            createdNodeIds.add(nn(op.id));
          }
        }
      }
    }

    return {
      ops,
      reverse: output.reverse,
      updates: {
        storageUpdates: output.storageUpdates,
        presence: output.presence,
      },
    };
  }

  function applyOp(op: Op, source: OpSource): ApplyResult {
    // Explicit case to handle incoming "AckOp"s, which are supposed to be
    // no-ops.
    if (isAckOp(op)) {
      return { modified: false };
    }

    switch (op.type) {
      case OpCode.DELETE_OBJECT_KEY:
      case OpCode.UPDATE_OBJECT:
      case OpCode.DELETE_CRDT: {
        const node = context.nodes.get(op.id);
        if (node === undefined) {
          return { modified: false };
        }

        return node._apply(op, source === OpSource.UNDOREDO_RECONNECT);
      }

      case OpCode.SET_PARENT_KEY: {
        const node = context.nodes.get(op.id);
        if (node === undefined) {
          return { modified: false };
        }

        if (node.parent.type === "HasParent" && isLiveList(node.parent.node)) {
          return node.parent.node._setChildKey(
            asPos(op.parentKey),
            node,
            source
          );
        }
        return { modified: false };
      }
      case OpCode.CREATE_OBJECT:
      case OpCode.CREATE_LIST:
      case OpCode.CREATE_MAP:
      case OpCode.CREATE_REGISTER: {
        if (op.parentId === undefined) {
          return { modified: false };
        }

        const parentNode = context.nodes.get(op.parentId);
        if (parentNode === undefined) {
          return { modified: false };
        }

        return parentNode._attachChild(op, source);
      }
    }
  }

  function updatePresence(
    patch: Partial<TPresence>,
    options?: { addToHistory: boolean }
  ) {
    const oldValues = {} as TPresence;

    if (context.buffer.presenceUpdates === null) {
      // try {
      context.buffer.presenceUpdates = {
        type: "partial",
        data: {},
      };
      // } catch (err) {
      //   window.console.log({ context, patch, err });
      //   throw err;
      // }
    }

    for (const key in patch) {
      type K = typeof key;
      const overrideValue: TPresence[K] | undefined = patch[key];
      if (overrideValue === undefined) {
        continue;
      }
      context.buffer.presenceUpdates.data[key] = overrideValue;
      oldValues[key] = context.myPresence.current[key];
    }

    context.myPresence.patch(patch);

    if (context.activeBatch) {
      if (options?.addToHistory) {
        context.activeBatch.reverseOps.unshift({
          type: "presence",
          data: oldValues,
        });
      }
      context.activeBatch.updates.presence = true;
    } else {
      flushNowOrSoon();
      batchUpdates(() => {
        if (options?.addToHistory) {
          addToUndoStack(
            [{ type: "presence", data: oldValues }],
            doNotBatchUpdates
          );
        }
        notify({ presence: true }, doNotBatchUpdates);
      });
    }
  }

  function onUpdatePresenceMessage(
    message: UpdatePresenceServerMsg<TPresence>
  ): InternalOthersEvent<TPresence, TUserMeta> | undefined {
    if (message.targetActor !== undefined) {
      // The incoming message is a full presence update. We are obliged to
      // handle it if `targetActor` matches our own connection ID, but we can
      // use the opportunity to effectively reset the known presence as
      // a "keyframe" update, while we have free access to it.
      const oldUser = context.others.getUser(message.actor);
      context.others.setOther(message.actor, message.data);

      const newUser = context.others.getUser(message.actor);
      if (oldUser === undefined && newUser !== undefined) {
        // The user just became "visible" due to this update, so fire the
        // "enter" event
        return { type: "enter", user: newUser };
      }
    } else {
      // The incoming message is a partial presence update
      context.others.patchOther(message.actor, message.data), message;
    }

    const user = context.others.getUser(message.actor);
    if (user) {
      return {
        type: "update",
        updates: message.data,
        user,
      };
    } else {
      return undefined;
    }
  }

  function onUserLeftMessage(
    message: UserLeftServerMsg
  ): InternalOthersEvent<TPresence, TUserMeta> | null {
    const user = context.others.getUser(message.actor);
    if (user) {
      context.others.removeConnection(message.actor);
      return { type: "leave", user };
    }
    return null;
  }

  function onRoomStateMessage(
    message: RoomStateServerMsg<TUserMeta>,
    batchedUpdatesWrapper: (cb: () => void) => void
  ): InternalOthersEvent<TPresence, TUserMeta> {
    // The server will inform the client about its assigned actor ID and scopes
    context.dynamicSessionInfo.set({
      actor: message.actor,
      nonce: message.nonce,
      scopes: message.scopes,
    });
    context.idFactory = makeIdFactory(message.actor);
    notifySelfChanged(batchedUpdatesWrapper);

    for (const connectionId of context.others.connectionIds()) {
      const user = message.users[connectionId];
      if (user === undefined) {
        context.others.removeConnection(connectionId);
      }
    }

    for (const key in message.users) {
      const user = message.users[key];
      const connectionId = Number(key);
      context.others.setConnection(
        connectionId,
        user.id,
        user.info,
        user.scopes
      );
    }

    // NOTE: We could be notifying the "others" event here, but the reality is
    // that ROOM_STATE is often the first message to be received from the
    // server, and it won't contain all the information needed to update the
    // other views yet. Instead, we'll let the others' presences trickle in,
    // and notify each time that happens.
    return { type: "reset" };
  }

  function canUndo() { return context.undoStack.length > 0; } // prettier-ignore
  function canRedo() { return context.redoStack.length > 0; } // prettier-ignore
  function onHistoryChange(batchedUpdatesWrapper: (cb: () => void) => void) {
    batchedUpdatesWrapper(() => {
      eventHub.history.notify({ canUndo: canUndo(), canRedo: canRedo() });
    });
  }

  function onUserJoinedMessage(
    message: UserJoinServerMsg<TUserMeta>
  ): InternalOthersEvent<TPresence, TUserMeta> | undefined {
    context.others.setConnection(
      message.actor,
      message.id,
      message.info,
      message.scopes
    );
    // Send current presence to new user
    // TODO: Consider storing it on the backend
    context.buffer.messages.push({
      type: ClientMsgCode.UPDATE_PRESENCE,
      data: context.myPresence.current,
      targetActor: message.actor,
    });
    flushNowOrSoon();

    // We recorded the connection, but we won't make the new user visible
    // unless we also know their initial presence data at this point.
    const user = context.others.getUser(message.actor);
    return user ? { type: "enter", user } : undefined;
  }

  function parseServerMessage(
    data: Json
  ): ServerMsg<TPresence, TUserMeta, TRoomEvent> | null {
    if (!isJsonObject(data)) {
      return null;
    }

    return data as ServerMsg<TPresence, TUserMeta, TRoomEvent>;
    //             ^^^^^^^^^^^^^^^^^^^^^^^^^^^^^^^^^^^^^^^^^^^ FIXME: Properly validate incoming external data instead!
  }

  function parseServerMessages(
    text: string
  ): ServerMsg<TPresence, TUserMeta, TRoomEvent>[] | null {
    const data: Json | undefined = tryParseJson(text);
    if (data === undefined) {
      return null;
    } else if (isJsonArray(data)) {
      return compact(data.map((item) => parseServerMessage(item)));
    } else {
      return compact([parseServerMessage(data)]);
    }
  }

  function applyAndSendOps(
    offlineOps: Map<string, Op>,
    batchedUpdatesWrapper: (cb: () => void) => void
  ) {
    if (offlineOps.size === 0) {
      return;
    }

    const messages: ClientMsg<TPresence, TRoomEvent>[] = [];

    const ops = Array.from(offlineOps.values());

    const result = applyOps(ops, true);

    messages.push({
      type: ClientMsgCode.UPDATE_STORAGE,
      ops: result.ops,
    });

    notify(result.updates, batchedUpdatesWrapper);

    sendMessages(messages);
  }

  /**
   * Handles a message received on the WebSocket. Will never be a "pong". The
   * "pong" is handled at the connection manager level.
   */
  function handleServerMessage(event: IWebSocketMessageEvent) {
    if (typeof event.data !== "string") {
      // istanbul ignore next: Unknown incoming message
      return;
    }

    const messages = parseServerMessages(event.data);
    if (messages === null || messages.length === 0) {
      // istanbul ignore next: Unknown incoming message
      return;
    }

    const updates = {
      storageUpdates: new Map<string, StorageUpdate>(),
      others: [] as InternalOthersEvent<TPresence, TUserMeta>[],
    };

    batchUpdates(() => {
      for (const message of messages) {
        switch (message.type) {
          case ServerMsgCode.USER_JOINED: {
            const userJoinedUpdate = onUserJoinedMessage(message);
            if (userJoinedUpdate) {
              updates.others.push(userJoinedUpdate);
            }
            break;
          }

          case ServerMsgCode.UPDATE_PRESENCE: {
            const othersPresenceUpdate = onUpdatePresenceMessage(message);
            if (othersPresenceUpdate) {
              updates.others.push(othersPresenceUpdate);
            }
            break;
          }

          case ServerMsgCode.BROADCASTED_EVENT: {
            const others = context.others.current;
            eventHub.customEvent.notify({
              connectionId: message.actor,
              user:
                message.actor < 0
                  ? null
                  : others.find((u) => u.connectionId === message.actor) ??
                    null,
              event: message.event,
            });
            break;
          }

          case ServerMsgCode.USER_LEFT: {
            const event = onUserLeftMessage(message);
            if (event) {
              updates.others.push(event);
            }
            break;
          }

          case ServerMsgCode.UPDATE_YDOC: {
            eventHub.ydoc.notify(message);
            break;
          }

          case ServerMsgCode.ROOM_STATE: {
            updates.others.push(onRoomStateMessage(message, doNotBatchUpdates));
            break;
          }

          case ServerMsgCode.INITIAL_STORAGE_STATE: {
            // createOrUpdateRootFromMessage function could add ops to offlineOperations.
            // Client shouldn't resend these ops as part of the offline ops sending after reconnect.
            processInitialStorage(message);
            break;
          }
          // Write event
          case ServerMsgCode.UPDATE_STORAGE: {
            const applyResult = applyOps(message.ops, false);
            for (const [key, value] of applyResult.updates.storageUpdates) {
              updates.storageUpdates.set(
                key,
                mergeStorageUpdates(updates.storageUpdates.get(key), value)
              );
            }
            break;
          }

          // Receiving a RejectedOps message in the client means that the server is no
          // longer in sync with the client. Trying to synchronize the client again by
          // rolling back particular Ops may be hard/impossible. It's fine to not try and
          // accept the out-of-sync reality and throw an error. We look at this kind of bug
          // as a developer-owned bug. In production, these errors are not expected to happen.
          case ServerMsgCode.REJECT_STORAGE_OP: {
            console.errorWithTitle(
              "Storage mutation rejection error",
              message.reason
            );

            if (process.env.NODE_ENV !== "production") {
              const traces: Set<string> = new Set();
              for (const opId of message.opIds) {
                const trace = context.opStackTraces?.get(opId);
                if (trace) {
                  traces.add(trace);
                }
              }

              if (traces.size > 0) {
                console.warnWithTitle(
                  "The following function calls caused the rejected storage mutations:",
                  `\n\n${Array.from(traces).join("\n\n")}`
                );
              }

              throw new Error(
                `Storage mutations rejected by server: ${message.reason}`
              );
            }

            break;
          }

          case ServerMsgCode.THREAD_CREATED:
          case ServerMsgCode.THREAD_METADATA_UPDATED:
          case ServerMsgCode.COMMENT_REACTION_ADDED:
          case ServerMsgCode.COMMENT_REACTION_REMOVED:
          case ServerMsgCode.COMMENT_CREATED:
          case ServerMsgCode.COMMENT_EDITED:
          case ServerMsgCode.COMMENT_DELETED: {
            eventHub.comments.notify(message);
            break;
          }
        }
      }

      notify(updates, doNotBatchUpdates);
    });
  }

  function flushNowOrSoon() {
    const storageOps = context.buffer.storageOperations;
    if (storageOps.length > 0) {
      for (const op of storageOps) {
        context.unacknowledgedOps.set(nn(op.opId), op);
      }
      notifyStorageStatus();
    }

    if (managedSocket.getStatus() !== "connected") {
      context.buffer.storageOperations = [];
      return;
    }

    const now = Date.now();
    const elapsedMillis = now - context.buffer.lastFlushedAt;

    if (elapsedMillis >= config.throttleDelay) {
      // Flush the buffer right now
      const messagesToFlush = serializeBuffer();
      if (messagesToFlush.length === 0) {
        return;
      }

      sendMessages(messagesToFlush);
      context.buffer = {
        flushTimerID: undefined,
        lastFlushedAt: now,
        messages: [],
        storageOperations: [],
        presenceUpdates: null,
      };
    } else {
      // Or schedule the flush a few millis into the future
      clearTimeout(context.buffer.flushTimerID);
      context.buffer.flushTimerID = setTimeout(
        flushNowOrSoon,
        config.throttleDelay - elapsedMillis
      );
    }
  }

  /**
   * Returns a list of ClientMsgs to flush to the network, computed from all
   * pending changes in the buffer. Has no side effects.
   */
  function serializeBuffer() {
    const messages: ClientMsg<TPresence, TRoomEvent>[] = [];
    if (context.buffer.presenceUpdates) {
      messages.push(
        context.buffer.presenceUpdates.type === "full"
          ? {
              type: ClientMsgCode.UPDATE_PRESENCE,
              // Populating the `targetActor` field turns this message into
              // a Full Presence™ update message (not a patch), which will get
              // interpreted by other clients as such.
              targetActor: -1,
              data: context.buffer.presenceUpdates.data,
            }
          : {
              type: ClientMsgCode.UPDATE_PRESENCE,
              data: context.buffer.presenceUpdates.data,
            }
      );
    }
    for (const event of context.buffer.messages) {
      messages.push(event);
    }
    if (context.buffer.storageOperations.length > 0) {
      messages.push({
        type: ClientMsgCode.UPDATE_STORAGE,
        ops: context.buffer.storageOperations,
      });
    }
    return messages;
  }

  function updateYDoc(update: string, guid?: string) {
    const clientMsg: UpdateYDocClientMsg = {
      type: ClientMsgCode.UPDATE_YDOC,
      update,
      guid,
    };
    context.buffer.messages.push(clientMsg);
    eventHub.ydoc.notify(clientMsg);
    flushNowOrSoon();
  }

  function broadcastEvent(
    event: TRoomEvent,
    options: BroadcastOptions = {
      shouldQueueEventIfNotReady: false,
    }
  ) {
    if (
      managedSocket.getStatus() !== "connected" &&
      !options.shouldQueueEventIfNotReady
    ) {
      return;
    }

    context.buffer.messages.push({
      type: ClientMsgCode.BROADCAST_EVENT,
      event,
    });
    flushNowOrSoon();
  }

  function dispatchOps(ops: Op[]) {
    context.buffer.storageOperations.push(...ops);
    flushNowOrSoon();
  }

  let _getStorage$: Promise<void> | null = null;
  let _resolveStoragePromise: (() => void) | null = null;

  function processInitialStorage(message: InitialDocumentStateServerMsg) {
    const unacknowledgedOps = new Map(context.unacknowledgedOps);
    createOrUpdateRootFromMessage(message, doNotBatchUpdates);
    applyAndSendOps(unacknowledgedOps, doNotBatchUpdates);
    _resolveStoragePromise?.();
    notifyStorageStatus();
    eventHub.storageDidLoad.notify();
  }

  async function streamStorage() {
    if (!managedSocket.authValue) {
      return;
    }
    // TODO: Handle potential race conditions where the room get disconnected while the request is pending
    const result = await streamFetch(
      managedSocket.authValue.type === "public"
        ? managedSocket.authValue.publicApiKey
        : managedSocket.authValue.token.raw,
      config.roomId
    );
    const items = (await result.json()) as IdTuple<SerializedCrdt>[];
    processInitialStorage({ type: ServerMsgCode.INITIAL_STORAGE_STATE, items });
  }

  function refreshStorage(options: { flush: boolean }) {
    const messages = context.buffer.messages;
    if (config.unstable_streamData) {
      // instead of sending a fetch message over WS, stream over HTTP
      void streamStorage();
    } else if (
      !messages.some((msg) => msg.type === ClientMsgCode.FETCH_STORAGE)
    ) {
      // Only add the fetch message to the outgoing message queue if it isn't
      // already there
      messages.push({ type: ClientMsgCode.FETCH_STORAGE });
    }

    if (options.flush) {
      flushNowOrSoon();
    }
  }

  function startLoadingStorage(): Promise<void> {
    if (_getStorage$ === null) {
      refreshStorage({ flush: true });
      _getStorage$ = new Promise((resolve) => {
        _resolveStoragePromise = resolve;
      });
      notifyStorageStatus();
    }
    return _getStorage$;
  }

  /**
   * Closely related to .getStorage(), but synchronously. Will be `null`
   * initially. When requested for the first time, will kick off the loading of
   * Storage if it hasn't happened yet.
   *
   * Once Storage is loaded, will return a stable reference to the storage
   * root.
   */
  function getStorageSnapshot(): LiveObject<TStorage> | null {
    const root = context.root;
    if (root !== undefined) {
      // Done loading
      return root;
    } else {
      // Not done loading, kick off the loading (will not do anything if already kicked off)
      void startLoadingStorage();
      return null;
    }
  }

  async function getStorage(): Promise<{
    root: LiveObject<TStorage>;
  }> {
    if (context.root !== undefined) {
      // Store has already loaded, so we can resolve it directly
      return Promise.resolve({
        root: context.root,
      });
    }

    await startLoadingStorage();
    return {
      root: nn(context.root) as LiveObject<TStorage>,
    };
  }

  function fetchYDoc(vector: string, guid?: string): void {
    // don't allow multiple fetches in the same buffer with the same vector
    // dev tools may also call with a different vector (if its opened later), and that's okay
    // because the updates will be ignored by the provider
    if (
      !context.buffer.messages.find((m) => {
        return (
          m.type === ClientMsgCode.FETCH_YDOC &&
          m.vector === vector &&
          m.guid === guid
        );
      })
    ) {
      context.buffer.messages.push({
        type: ClientMsgCode.FETCH_YDOC,
        vector,
        guid,
      });
    }

    flushNowOrSoon();
  }

  function undo() {
    if (context.activeBatch) {
      throw new Error("undo is not allowed during a batch");
    }
    const historyOps = context.undoStack.pop();
    if (historyOps === undefined) {
      return;
    }

    context.pausedHistory = null;
    const result = applyOps(historyOps, true);

    batchUpdates(() => {
      notify(result.updates, doNotBatchUpdates);
      context.redoStack.push(result.reverse);
      onHistoryChange(doNotBatchUpdates);
    });

    for (const op of result.ops) {
      if (op.type !== "presence") {
        context.buffer.storageOperations.push(op);
      }
    }
    flushNowOrSoon();
  }

  function redo() {
    if (context.activeBatch) {
      throw new Error("redo is not allowed during a batch");
    }

    const historyOps = context.redoStack.pop();
    if (historyOps === undefined) {
      return;
    }

    context.pausedHistory = null;
    const result = applyOps(historyOps, true);

    batchUpdates(() => {
      notify(result.updates, doNotBatchUpdates);
      context.undoStack.push(result.reverse);
      onHistoryChange(doNotBatchUpdates);
    });

    for (const op of result.ops) {
      if (op.type !== "presence") {
        context.buffer.storageOperations.push(op);
      }
    }
    flushNowOrSoon();
  }

  function clear() {
    context.undoStack.length = 0;
    context.redoStack.length = 0;
  }

  function batch<T>(callback: () => T): T {
    if (context.activeBatch) {
      // If there already is an active batch, we don't have to handle this in
      // any special way. That outer active batch will handle the batch. This
      // nested call can be a no-op.
      return callback();
    }

    let returnValue: T = undefined as unknown as T;

    batchUpdates(() => {
      context.activeBatch = {
        ops: [],
        updates: {
          storageUpdates: new Map(),
          presence: false,
          others: [],
        },
        reverseOps: [],
      };
      try {
        returnValue = callback();
      } finally {
        // "Pop" the current batch of the state, closing the active batch, but
        // handling it separately here
        const currentBatch = context.activeBatch;
        context.activeBatch = null;

        if (currentBatch.reverseOps.length > 0) {
          addToUndoStack(currentBatch.reverseOps, doNotBatchUpdates);
        }

        if (currentBatch.ops.length > 0) {
          // Only clear the redo stack if something has changed during a batch
          // Clear the redo stack because batch is always called from a local operation
          context.redoStack.length = 0;
        }

        if (currentBatch.ops.length > 0) {
          dispatchOps(currentBatch.ops);
        }

        notify(currentBatch.updates, doNotBatchUpdates);
        flushNowOrSoon();
      }
    });

    return returnValue;
  }

  function pauseHistory() {
    if (context.pausedHistory === null) {
      context.pausedHistory = [];
    }
  }

  function resumeHistory() {
    const historyOps = context.pausedHistory;
    context.pausedHistory = null;
    if (historyOps !== null && historyOps.length > 0) {
      _addToRealUndoStack(historyOps, batchUpdates);
    }
  }

  function getStorageStatus(): StorageStatus {
    if (context.root === undefined) {
      return _getStorage$ === null ? "not-loaded" : "loading";
    } else {
      return context.unacknowledgedOps.size === 0
        ? "synchronized"
        : "synchronizing";
    }
  }

  /**
   * Storage status is a computed value based other internal states so we need to keep a reference to the previous computed value to avoid triggering events when it does not change
   * This is far from ideal because we need to call this function whenever we update our internal states.
   *
   * TODO: Encapsulate our internal state differently to make sure this event is triggered whenever necessary.
   * Currently okay because we only have 4 callers and shielded by tests.
   */
  let _lastStorageStatus = getStorageStatus();
  function notifyStorageStatus() {
    const storageStatus = getStorageStatus();
    if (_lastStorageStatus !== storageStatus) {
      _lastStorageStatus = storageStatus;
      eventHub.storageStatus.notify(storageStatus);
    }
  }

  // Derived cached state for use in DevTools
  const others_forDevTools = new DerivedRef(context.others, (others) =>
    others.map((other, index) => userToTreeNode(`Other ${index}`, other))
  );

  const events = {
    status: eventHub.status.observable,
    lostConnection: eventHub.lostConnection.observable,

    customEvent: eventHub.customEvent.observable,
    others: eventHub.others.observable,
    self: eventHub.self.observable,
    myPresence: eventHub.myPresence.observable,
    error: eventHub.error.observable,
    storage: eventHub.storage.observable,
    history: eventHub.history.observable,
    storageDidLoad: eventHub.storageDidLoad.observable,
    storageStatus: eventHub.storageStatus.observable,
    ydoc: eventHub.ydoc.observable,

    comments: eventHub.comments.observable,
  };

  const commentsApi = createCommentsApi(
    config.roomId,
    delegates.authenticate,
    fetchClientApi
  );

  async function fetchJson<T>(
    endpoint: string,
    options?: RequestInit
  ): Promise<T> {
    const authValue = await delegates.authenticate();
    const response = await fetchClientApi(
      config.roomId,
      endpoint,
      authValue,
      options
    );

    if (!response.ok) {
      if (response.status >= 400 && response.status < 600) {
        let errorMessage = "";
        try {
          const errorBody = (await response.json()) as { message: string };
          errorMessage = errorBody.message;
        } catch (error) {
          errorMessage = response.statusText;
        }
        throw new Error(
          `Request failed with status ${response.status}: ${errorMessage}`
        );
      }
    }

    let body;

    try {
      body = (await response.json()) as T;
    } catch {
      body = {} as T;
    }

    return body;
  }

  function getRoomNotificationSettings(): Promise<RoomNotificationSettings> {
    return fetchJson<RoomNotificationSettings>("/notification-settings");
  }

  function updateRoomNotificationSettings(
    settings: Partial<RoomNotificationSettings>
  ): Promise<RoomNotificationSettings> {
    // [comments-unread] TODO: Verify that the endpoint returns the updated settings
    return fetchJson<RoomNotificationSettings>("/notification-settings", {
      method: "POST",
      body: JSON.stringify(settings),
      headers: {
        "Content-Type": "application/json",
      },
    });
  }

  return Object.defineProperty(
    {
      /* NOTE: Exposing internals here only to allow testing implementation details in unit tests */
      [kInternal]: {
        get presenceBuffer() { return deepClone(context.buffer.presenceUpdates?.data ?? null) }, // prettier-ignore
        get undoStack() { return deepClone(context.undoStack) }, // prettier-ignore
        get nodeCount() { return context.nodes.size }, // prettier-ignore

        // Support for the Liveblocks browser extension
        getSelf_forDevTools: () => selfAsTreeNode.current,
        getOthers_forDevTools: (): readonly DevTools.UserTreeNode[] =>
          others_forDevTools.current,

        // prettier-ignore
        simulate: {
          // These exist only for our E2E testing app
          explicitClose: (event) => managedSocket._privateSendMachineEvent({ type: "EXPLICIT_SOCKET_CLOSE", event }),
          rawSend: (data) => managedSocket.send(data),
        },
      },

      id: config.roomId,
      subscribe: makeClassicSubscribeFn(events),

      connect: () => managedSocket.connect(),
      reconnect: () => managedSocket.reconnect(),
      disconnect: () => managedSocket.disconnect(),
      destroy: () => {
        uninstallBgTabSpy();
        managedSocket.destroy();
      },

      // Presence
      updatePresence,
      updateYDoc,
      broadcastEvent,

      // Storage
      batch,
      history: {
        undo,
        redo,
        canUndo,
        canRedo,
        clear,
        pause: pauseHistory,
        resume: resumeHistory,
      },

      fetchYDoc,
      getStorage,
      getStorageSnapshot,
      getStorageStatus,

      events,

      // Core
      getStatus: () => managedSocket.getStatus(),
      getConnectionState: () => managedSocket.getLegacyStatus(),
      getSelf: () => self.current,

      // Presence
      getPresence: () => context.myPresence.current,
      getOthers: () => context.others.current,

      // Comments
      ...commentsApi,

      // Notifications
      getRoomNotificationSettings,
      updateRoomNotificationSettings,
    },

    // Explictly make the internal field non-enumerable, to avoid aggressive
    // freezing when used with Immer
    kInternal,
    { enumerable: false }
  );
}

/**
 * @internal
 * This recreates the classic single `.subscribe()` method for the Room API, as
 * documented here https://liveblocks.io/docs/api-reference/liveblocks-client#Room.subscribe(storageItem)
 */
function makeClassicSubscribeFn<
  TPresence extends JsonObject,
  TStorage extends LsonObject,
  TUserMeta extends BaseUserMeta,
  TRoomEvent extends Json,
>(
  events: Omit<
    Room<TPresence, TStorage, TUserMeta, TRoomEvent>["events"],
    "comments" // comments is an internal events so we omit it from the subscribe method
  >
): SubscribeFn<TPresence, TStorage, TUserMeta, TRoomEvent> {
  // Set up the "subscribe" wrapper API
  function subscribeToLiveStructureDeeply<L extends LiveStructure>(
    node: L,
    callback: (updates: StorageUpdate[]) => void
  ): () => void {
    return events.storage.subscribe((updates) => {
      const relatedUpdates = updates.filter((update) =>
        isSameNodeOrChildOf(update.node, node)
      );
      if (relatedUpdates.length > 0) {
        callback(relatedUpdates);
      }
    });
  }

  function subscribeToLiveStructureShallowly<L extends LiveStructure>(
    node: L,
    callback: (node: L) => void
  ): () => void {
    return events.storage.subscribe((updates) => {
      for (const update of updates) {
        if (update.node._id === node._id) {
          callback(update.node as L);
        }
      }
    });
  }

  // Generic storage callbacks
  function subscribe(callback: StorageCallback): () => void; // prettier-ignore
  // Storage callbacks filtered by Live structure
  function subscribe<L extends LiveStructure>(liveStructure: L, callback: (node: L) => void): () => void; // prettier-ignore
  function subscribe(node: LiveStructure, callback: StorageCallback, options: { isDeep: true }): () => void; // prettier-ignore
  // Room event callbacks
  function subscribe<E extends RoomEventName>(type: E, listener: RoomEventCallbackFor<E, TPresence, TUserMeta, TRoomEvent>): () => void; // prettier-ignore

  function subscribe<L extends LiveStructure, E extends RoomEventName>(
    first: StorageCallback | L | E,
    second?: ((node: L) => void) | StorageCallback | RoomEventCallback,
    options?: { isDeep: boolean }
  ): () => void {
    if (typeof first === "string" && isRoomEventName(first)) {
      if (typeof second !== "function") {
        throw new Error("Second argument must be a callback function");
      }
      const callback = second;
      switch (first) {
        case "event":
          return events.customEvent.subscribe(
            callback as Callback<
              RoomEventMessage<TPresence, TUserMeta, TRoomEvent>
            >
          );

        case "my-presence":
          return events.myPresence.subscribe(callback as Callback<TPresence>);

        case "others": {
          // NOTE: Others have a different callback structure, where the API
          // exposed on the outside takes _two_ callback arguments!
          const cb = callback as LegacyOthersEventCallback<
            TPresence,
            TUserMeta
          >;
          return events.others.subscribe((event) => {
            const { others, ...internalEvent } = event;
            return cb(others, internalEvent);
          });
        }

        case "error":
          return events.error.subscribe(callback as Callback<Error>);

        case "connection": {
          const cb = callback as Callback<LegacyConnectionStatus>;
          return events.status.subscribe((status) =>
            cb(newToLegacyStatus(status))
          );
        }

        case "status":
          return events.status.subscribe(callback as Callback<Status>);

        case "lost-connection":
          return events.lostConnection.subscribe(
            callback as Callback<LostConnectionEvent>
          );

        case "history":
          return events.history.subscribe(callback as Callback<HistoryEvent>);

        case "storage-status":
          return events.storageStatus.subscribe(
            callback as Callback<StorageStatus>
          );

        // istanbul ignore next
        default:
          return assertNever(
            first,
            `"${String(first)}" is not a valid event name`
          );
      }
    }

    if (second === undefined || typeof first === "function") {
      if (typeof first === "function") {
        const storageCallback = first;
        return events.storage.subscribe(storageCallback);
      } else {
        // istanbul ignore next
        throw new Error("Please specify a listener callback");
      }
    }

    if (isLiveNode(first)) {
      const node = first;
      if (options?.isDeep) {
        const storageCallback = second as StorageCallback;
        return subscribeToLiveStructureDeeply(node, storageCallback);
      } else {
        const nodeCallback = second as (node: L) => void;
        return subscribeToLiveStructureShallowly(node, nodeCallback);
      }
    }

    throw new Error(
      `${String(first)} is not a value that can be subscribed to.`
    );
  }

  return subscribe;
}

function isRoomEventName(value: string): value is RoomEventName {
  return (
    value === "my-presence" ||
    value === "others" ||
    value === "event" ||
    value === "error" ||
    value === "history" ||
    value === "status" ||
    value === "storage-status" ||
    value === "lost-connection" ||
    value === "connection"
  );
}

export function makeAuthDelegateForRoom(
  roomId: string,
  authManager: AuthManager
): () => Promise<AuthValue> {
  return async () => {
    return authManager.getAuthValue({ requestedScope: "room:read", roomId });
  };
}

export function makeCreateSocketDelegateForRoom(
  roomId: string,
  baseUrl: string,
  WebSocketPolyfill?: IWebSocket
) {
  return (authValue: AuthValue): IWebSocketInstance => {
    const ws: IWebSocket | undefined =
      WebSocketPolyfill ??
      (typeof WebSocket === "undefined" ? undefined : WebSocket);

    if (ws === undefined) {
      throw new StopRetrying(
        "To use Liveblocks client in a non-DOM environment, you need to provide a WebSocket polyfill."
      );
    }

    const url = new URL(baseUrl);
    url.protocol = url.protocol === "http:" ? "ws" : "wss";
    url.pathname = "/v7";
    url.searchParams.set("roomId", roomId);
    if (authValue.type === "secret") {
      url.searchParams.set("tok", authValue.token.raw);
    } else if (authValue.type === "public") {
      url.searchParams.set("pubkey", authValue.publicApiKey);
    } else {
      return assertNever(authValue, "Unhandled case");
    }
    url.searchParams.set("version", PKG_VERSION || "dev");
    return new ws(url.toString());
  };
}<|MERGE_RESOLUTION|>--- conflicted
+++ resolved
@@ -1654,45 +1654,33 @@
     comments: makeEventSource<CommentsEventServerMsg>(),
   };
 
-<<<<<<< HEAD
   async function fetchClientApi(
     roomId: string,
     endpoint: string,
     authValue: AuthValue,
     options?: RequestInit
   ) {
-    {
-      const url = new URL(
-        `/v2/c/rooms/${encodeURIComponent(roomId)}${endpoint}`,
-        config.baseUrl
-      );
-      const fetcher =
-        config.polyfills?.fetch || /* istanbul ignore next */ fetch;
-      return await fetcher(url.toString(), {
-        ...options,
-        headers: {
-          ...options?.headers,
-          Authorization: `Bearer ${getAuthBearerHeaderFromAuthValue(
-            authValue
-          )}`,
-        },
-      });
-    }
-=======
-  async function streamFetch(authTokenOrPublicApiKey: string, roomId: string) {
     const url = new URL(
-      `/v2/c/rooms/${encodeURIComponent(roomId)}/storage`,
+      `/v2/c/rooms/${encodeURIComponent(roomId)}${endpoint}`,
       config.baseUrl
-    ).toString();
+    );
     const fetcher = config.polyfills?.fetch || /* istanbul ignore next */ fetch;
-    return fetcher(url.toString(), {
+    return await fetcher(url.toString(), {
+      ...options,
+      headers: {
+        ...options?.headers,
+        Authorization: `Bearer ${getAuthBearerHeaderFromAuthValue(authValue)}`,
+      },
+    });
+  }
+
+  async function streamFetch(authValue: AuthValue, roomId: string) {
+    return fetchClientApi(roomId, "/storage", authValue, {
       method: "GET",
       headers: {
         "Content-Type": "application/json",
-        Authorization: `Bearer ${authTokenOrPublicApiKey}`,
       },
     });
->>>>>>> 9ab0a5bd
   }
 
   async function httpPostToRoom(endpoint: "/send-message", body: JsonObject) {
@@ -2541,12 +2529,7 @@
       return;
     }
     // TODO: Handle potential race conditions where the room get disconnected while the request is pending
-    const result = await streamFetch(
-      managedSocket.authValue.type === "public"
-        ? managedSocket.authValue.publicApiKey
-        : managedSocket.authValue.token.raw,
-      config.roomId
-    );
+    const result = await streamFetch(managedSocket.authValue, config.roomId);
     const items = (await result.json()) as IdTuple<SerializedCrdt>[];
     processInitialStorage({ type: ServerMsgCode.INITIAL_STORAGE_STATE, items });
   }
