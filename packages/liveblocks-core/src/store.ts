--- conflicted
+++ resolved
@@ -31,21 +31,12 @@
   | MarkAllInboxNotificationsAsReadOptimisticUpdate
   | UpdateNotificationSettingsOptimisticUpdate;
 
-<<<<<<< HEAD
-export type CreateThreadOptimisticUpdate<TThreadMetadata extends BaseMetadata> =
-  {
-    type: "create-thread";
-    id: string;
-    roomId: string;
-    thread: ThreadData<TThreadMetadata>;
-  };
-=======
 type CreateThreadOptimisticUpdate<M extends BaseMetadata> = {
   type: "create-thread";
   id: string;
+  roomId: string;
   thread: ThreadData<M>;
 };
->>>>>>> ee1fac12
 
 type EditThreadMetadataOptimisticUpdate<M extends BaseMetadata> = {
   type: "edit-thread-metadata";
@@ -281,13 +272,8 @@
       }));
     },
 
-<<<<<<< HEAD
-    pushOptimisticUpdate(optimisticUpdate: OptimisticUpdate<TThreadMetadata>) {
+    pushOptimisticUpdate(optimisticUpdate: OptimisticUpdate<M>) {
       optimisticUpdatesEventSource.notify(optimisticUpdate);
-
-=======
-    pushOptimisticUpdate(optimisticUpdate: OptimisticUpdate<M>) {
->>>>>>> ee1fac12
       store.set((state) => ({
         ...state,
         optimisticUpdates: [...state.optimisticUpdates, optimisticUpdate],
