--- conflicted
+++ resolved
@@ -1,10 +1,6 @@
 {
   "name": "@liveblocks/node",
-<<<<<<< HEAD
-  "version": "2.8.3-tiptap2",
-=======
   "version": "2.10.2",
->>>>>>> de82c91e
   "description": "A server-side utility that lets you set up a Liveblocks authentication endpoint. Liveblocks is the all-in-one toolkit to build collaborative products like Figma, Notion, and more.",
   "license": "Apache-2.0",
   "type": "commonjs",
@@ -38,11 +34,7 @@
     "test:watch": "jest --silent --verbose --color=always --watch"
   },
   "dependencies": {
-<<<<<<< HEAD
-    "@liveblocks/core": "2.8.3-tiptap2",
-=======
     "@liveblocks/core": "2.10.2",
->>>>>>> de82c91e
     "@stablelib/base64": "^1.0.1",
     "fast-sha256": "^1.3.0",
     "node-fetch": "^2.6.1"
