import { detectDupes } from "@liveblocks/core";

import { PKG_FORMAT, PKG_NAME, PKG_VERSION } from "./version";

detectDupes(PKG_NAME, PKG_VERSION, PKG_FORMAT);

export type { CommentProps } from "./components/Comment";
export { Comment } from "./components/Comment";
export type { ComposerProps } from "./components/Composer";
export { Composer } from "./components/Composer";
export type { HistoryVersionSummaryProps } from "./components/HistoryVersionSummary";
export { HistoryVersionSummary } from "./components/HistoryVersionSummary";
export type { HistoryVersionSummaryListProps } from "./components/HistoryVersionSummaryList";
export { HistoryVersionSummaryList } from "./components/HistoryVersionSummaryList";
export type {
  InboxNotificationAvatarProps,
  InboxNotificationCustomKindProps,
  InboxNotificationCustomProps,
  InboxNotificationIconProps,
  InboxNotificationProps,
  InboxNotificationTextMentionKindProps,
  InboxNotificationTextMentionProps,
  InboxNotificationThreadKindProps,
  InboxNotificationThreadProps,
} from "./components/InboxNotification";
export { InboxNotification } from "./components/InboxNotification";
export type { InboxNotificationListProps } from "./components/InboxNotificationList";
export { InboxNotificationList } from "./components/InboxNotificationList";
export type { ThreadProps } from "./components/Thread";
export { Thread } from "./components/Thread";
export { LiveblocksUIConfig } from "./config";
export type {
  CommentOverrides,
  ComposerOverrides,
  GlobalOverrides,
  InboxNotificationOverrides,
  LocalizationOverrides,
  Overrides,
  ThreadOverrides,
} from "./overrides";
export { useOverrides } from "./overrides";
export type { ComposerSubmitComment } from "./primitives";
<<<<<<< HEAD
export { useMentionSuggestions } from "./shared";
export type { CommentAttachmentArgs } from "./types";
=======
export { Timestamp } from "./primitives/Timestamp";
export { useMentionSuggestions } from "./shared";
>>>>>>> 89deb930
<|MERGE_RESOLUTION|>--- conflicted
+++ resolved
@@ -40,10 +40,6 @@
 } from "./overrides";
 export { useOverrides } from "./overrides";
 export type { ComposerSubmitComment } from "./primitives";
-<<<<<<< HEAD
-export { useMentionSuggestions } from "./shared";
-export type { CommentAttachmentArgs } from "./types";
-=======
 export { Timestamp } from "./primitives/Timestamp";
 export { useMentionSuggestions } from "./shared";
->>>>>>> 89deb930
+export type { CommentAttachmentArgs } from "./types";