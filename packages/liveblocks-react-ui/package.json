{
  "name": "@liveblocks/react-ui",
<<<<<<< HEAD
  "version": "2.8.3-tiptap2",
=======
  "version": "2.10.2",
>>>>>>> de82c91e
  "description": "A set of React pre-built components for the Liveblocks products. Liveblocks is the all-in-one toolkit to build collaborative products like Figma, Notion, and more.",
  "license": "Apache-2.0",
  "type": "commonjs",
  "main": "./dist/index.js",
  "types": "./dist/index.d.ts",
  "exports": {
    ".": {
      "import": {
        "types": "./dist/index.d.mts",
        "default": "./dist/index.mjs"
      },
      "require": {
        "types": "./dist/index.d.ts",
        "module": "./dist/index.mjs",
        "default": "./dist/index.js"
      }
    },
    "./primitives": {
      "import": {
        "types": "./dist/primitives/index.d.mts",
        "default": "./dist/primitives/index.mjs"
      },
      "require": {
        "types": "./dist/primitives/index.d.ts",
        "module": "./dist/primitives/index.mjs",
        "default": "./dist/primitives/index.js"
      }
    },
    "./_private": {
      "import": {
        "types": "./dist/_private/index.d.mts",
        "default": "./dist/_private/index.mjs"
      },
      "require": {
        "types": "./dist/_private/index.d.ts",
        "module": "./dist/_private/index.mjs",
        "default": "./dist/_private/index.js"
      }
    },
    "./styles.css": {
      "types": "./styles.css.d.ts",
      "default": "./styles.css"
    },
    "./styles/dark/media-query.css": {
      "types": "./styles/dark/media-query.css.d.ts",
      "default": "./styles/dark/media-query.css"
    },
    "./styles/dark/attributes.css": {
      "types": "./styles/dark/attributes.css.d.ts",
      "default": "./styles/dark/attributes.css"
    }
  },
  "files": [
    "dist/**",
    "primitives/**",
    "_private/**",
    "**/*.css",
    "**/*.css.d.ts",
    "**/*.css.map",
    "README.md"
  ],
  "scripts": {
    "dev": "rollup --config rollup.config.ts --configPlugin @rollup/plugin-typescript --watch",
    "build": "rollup --config rollup.config.ts --configPlugin @rollup/plugin-typescript",
    "start": "npm run dev",
    "format": "eslint --fix src/; stylelint --fix src/styles/; prettier --write src/",
    "lint": "eslint src/; stylelint src/styles/",
    "lint:package": "publint --strict && attw --pack",
    "test": "jest --silent --verbose --color=always",
    "test:types": "ls test-d/* | xargs -n1 tsd --files",
    "test:watch": "jest --silent --verbose --color=always --watch"
  },
  "dependencies": {
    "@floating-ui/react-dom": "^2.1.1",
<<<<<<< HEAD
    "@liveblocks/client": "2.8.3-tiptap2",
    "@liveblocks/core": "2.8.3-tiptap2",
    "@liveblocks/react": "2.8.3-tiptap2",
=======
    "@liveblocks/client": "2.10.2",
    "@liveblocks/core": "2.10.2",
    "@liveblocks/react": "2.10.2",
>>>>>>> de82c91e
    "@radix-ui/react-dropdown-menu": "^2.0.6",
    "@radix-ui/react-popover": "^1.0.7",
    "@radix-ui/react-slot": "^1.0.2",
    "@radix-ui/react-toggle": "^1.0.3",
    "@radix-ui/react-tooltip": "^1.0.7",
    "react-virtuoso": "^4.7.12",
    "slate": "^0.102.0",
    "slate-history": "^0.100.0",
    "slate-hyperscript": "^0.100.0",
    "slate-react": "^0.102.0",
    "use-sync-external-store": "^1.2.2"
  },
  "peerDependencies": {
    "react": "^16.14.0 || ^17 || ^18 || ^19 || ^19.0.0-rc"
  },
  "devDependencies": {
    "@liveblocks/eslint-config": "*",
    "@liveblocks/jest-config": "*",
    "@rollup/plugin-replace": "^5.0.5",
    "@rollup/plugin-typescript": "^11.1.2",
    "@testing-library/jest-dom": "^5.16.5",
    "@testing-library/react": "^13.1.1",
    "@types/use-sync-external-store": "^0.0.6",
    "emojibase": "^15.3.0",
    "eslint-plugin-react": "^7.33.2",
    "eslint-plugin-react-hooks": "^4.6.0",
    "msw": "^0.27.1",
    "postcss": "^8.4.31",
    "postcss-advanced-variables": "^3.0.1",
    "postcss-combine-duplicated-selectors": "^10.0.3",
    "postcss-functions": "^4.0.2",
    "postcss-import": "^15.1.0",
    "postcss-lightningcss": "^1.0.0",
    "postcss-nesting": "^12.0.1",
    "postcss-reporter": "^7.0.5",
    "postcss-sort-media-queries": "^5.2.0",
    "rollup": "^3.28.0",
    "rollup-plugin-dts": "^5.3.1",
    "rollup-plugin-esbuild": "^5.0.0",
    "rollup-plugin-preserve-directives": "^0.2.0",
    "stylelint": "^15.10.2",
    "stylelint-config-standard": "^34.0.0",
    "stylelint-order": "^6.0.3",
    "stylelint-plugin-logical-css": "^0.13.2"
  },
  "sideEffects": false,
  "bugs": {
    "url": "https://github.com/liveblocks/liveblocks/issues"
  },
  "repository": {
    "type": "git",
    "url": "https://github.com/liveblocks/liveblocks.git",
    "directory": "packages/liveblocks-react-ui"
  },
  "homepage": "https://liveblocks.io",
  "keywords": [
    "react",
    "components",
    "comments",
    "threads",
    "notifications",
    "liveblocks",
    "real-time",
    "toolkit",
    "multiplayer",
    "websockets",
    "collaboration",
    "collaborative",
    "presence",
    "crdts",
    "synchronize",
    "rooms",
    "documents",
    "conflict resolution"
  ]
}<|MERGE_RESOLUTION|>--- conflicted
+++ resolved
@@ -1,10 +1,6 @@
 {
   "name": "@liveblocks/react-ui",
-<<<<<<< HEAD
-  "version": "2.8.3-tiptap2",
-=======
   "version": "2.10.2",
->>>>>>> de82c91e
   "description": "A set of React pre-built components for the Liveblocks products. Liveblocks is the all-in-one toolkit to build collaborative products like Figma, Notion, and more.",
   "license": "Apache-2.0",
   "type": "commonjs",
@@ -79,15 +75,9 @@
   },
   "dependencies": {
     "@floating-ui/react-dom": "^2.1.1",
-<<<<<<< HEAD
-    "@liveblocks/client": "2.8.3-tiptap2",
-    "@liveblocks/core": "2.8.3-tiptap2",
-    "@liveblocks/react": "2.8.3-tiptap2",
-=======
     "@liveblocks/client": "2.10.2",
     "@liveblocks/core": "2.10.2",
     "@liveblocks/react": "2.10.2",
->>>>>>> de82c91e
     "@radix-ui/react-dropdown-menu": "^2.0.6",
     "@radix-ui/react-popover": "^1.0.7",
     "@radix-ui/react-slot": "^1.0.2",
