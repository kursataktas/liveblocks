{
  "name": "@liveblocks/react-ui",
<<<<<<< HEAD
  "version": "2.7.0-beta3",
=======
  "version": "2.7.0",
>>>>>>> 89deb930
  "description": "A set of React pre-built components for the Liveblocks products. Liveblocks is the all-in-one toolkit to build collaborative products like Figma, Notion, and more.",
  "license": "Apache-2.0",
  "type": "commonjs",
  "main": "./dist/index.js",
  "types": "./dist/index.d.ts",
  "exports": {
    ".": {
      "import": {
        "types": "./dist/index.d.mts",
        "default": "./dist/index.mjs"
      },
      "require": {
        "types": "./dist/index.d.ts",
        "module": "./dist/index.mjs",
        "default": "./dist/index.js"
      }
    },
    "./primitives": {
      "import": {
        "types": "./dist/primitives/index.d.mts",
        "default": "./dist/primitives/index.mjs"
      },
      "require": {
        "types": "./dist/primitives/index.d.ts",
        "module": "./dist/primitives/index.mjs",
        "default": "./dist/primitives/index.js"
      }
    },
    "./_private": {
      "import": {
        "types": "./dist/_private/index.d.mts",
        "default": "./dist/_private/index.mjs"
      },
      "require": {
        "types": "./dist/_private/index.d.ts",
        "module": "./dist/_private/index.mjs",
        "default": "./dist/_private/index.js"
      }
    },
    "./styles.css": {
      "types": "./styles.css.d.ts",
      "default": "./styles.css"
    },
    "./styles/dark/media-query.css": {
      "types": "./styles/dark/media-query.css.d.ts",
      "default": "./styles/dark/media-query.css"
    },
    "./styles/dark/attributes.css": {
      "types": "./styles/dark/attributes.css.d.ts",
      "default": "./styles/dark/attributes.css"
    }
  },
  "files": [
    "dist/**",
    "primitives/**",
    "_private/**",
    "**/*.css",
    "**/*.css.d.ts",
    "**/*.css.map",
    "README.md"
  ],
  "scripts": {
    "dev": "rollup --config rollup.config.ts --configPlugin @rollup/plugin-typescript --watch",
    "build": "rollup --config rollup.config.ts --configPlugin @rollup/plugin-typescript",
    "start": "npm run dev",
    "format": "eslint --fix src/; stylelint --fix src/styles/; prettier --write src/",
    "lint": "eslint src/; stylelint src/styles/",
    "lint:package": "publint --strict && attw --pack",
    "test": "jest --silent --verbose --color=always",
    "test:types": "ls test-d/* | xargs -n1 tsd --files",
    "test:watch": "jest --silent --verbose --color=always --watch"
  },
  "dependencies": {
<<<<<<< HEAD
    "@floating-ui/react-dom": "^2.0.8",
    "@liveblocks/client": "2.7.0-beta3",
    "@liveblocks/core": "2.7.0-beta3",
    "@liveblocks/react": "2.7.0-beta3",
=======
    "@floating-ui/react-dom": "^2.1.1",
    "@liveblocks/client": "2.7.0",
    "@liveblocks/core": "2.7.0",
    "@liveblocks/react": "2.7.0",
>>>>>>> 89deb930
    "@radix-ui/react-dropdown-menu": "^2.0.6",
    "@radix-ui/react-popover": "^1.0.7",
    "@radix-ui/react-slot": "^1.0.2",
    "@radix-ui/react-toggle": "^1.0.3",
    "@radix-ui/react-tooltip": "^1.0.7",
    "react-virtuoso": "^4.7.12",
    "slate": "^0.102.0",
    "slate-history": "^0.100.0",
    "slate-hyperscript": "^0.100.0",
    "slate-react": "^0.102.0",
    "use-sync-external-store": "^1.2.2"
  },
  "peerDependencies": {
    "react": "^16.14.0 || ^17 || ^18"
  },
  "devDependencies": {
    "@liveblocks/eslint-config": "*",
    "@liveblocks/jest-config": "*",
    "@rollup/plugin-replace": "^5.0.5",
    "@rollup/plugin-typescript": "^11.1.2",
    "@testing-library/jest-dom": "^5.16.5",
    "@testing-library/react": "^13.1.1",
    "@types/use-sync-external-store": "^0.0.6",
    "emojibase": "^15.3.0",
    "eslint-plugin-react": "^7.33.2",
    "eslint-plugin-react-hooks": "^4.6.0",
    "msw": "^0.27.1",
    "postcss": "^8.4.31",
    "postcss-advanced-variables": "^3.0.1",
    "postcss-combine-duplicated-selectors": "^10.0.3",
    "postcss-functions": "^4.0.2",
    "postcss-import": "^15.1.0",
    "postcss-lightningcss": "^1.0.0",
    "postcss-nesting": "^12.0.1",
    "postcss-reporter": "^7.0.5",
    "postcss-sort-media-queries": "^5.2.0",
    "rollup": "^3.28.0",
    "rollup-plugin-dts": "^5.3.1",
    "rollup-plugin-esbuild": "^5.0.0",
    "rollup-plugin-preserve-directives": "^0.2.0",
    "stylelint": "^15.10.2",
    "stylelint-config-standard": "^34.0.0",
    "stylelint-order": "^6.0.3",
    "stylelint-plugin-logical-css": "^0.13.2"
  },
  "sideEffects": false,
  "bugs": {
    "url": "https://github.com/liveblocks/liveblocks/issues"
  },
  "repository": {
    "type": "git",
    "url": "https://github.com/liveblocks/liveblocks.git",
    "directory": "packages/liveblocks-react-ui"
  },
  "homepage": "https://liveblocks.io",
  "keywords": [
    "react",
    "components",
    "comments",
    "threads",
    "notifications",
    "liveblocks",
    "real-time",
    "toolkit",
    "multiplayer",
    "websockets",
    "collaboration",
    "collaborative",
    "presence",
    "crdts",
    "synchronize",
    "rooms",
    "documents",
    "conflict resolution"
  ]
}<|MERGE_RESOLUTION|>--- conflicted
+++ resolved
@@ -1,10 +1,6 @@
 {
   "name": "@liveblocks/react-ui",
-<<<<<<< HEAD
-  "version": "2.7.0-beta3",
-=======
   "version": "2.7.0",
->>>>>>> 89deb930
   "description": "A set of React pre-built components for the Liveblocks products. Liveblocks is the all-in-one toolkit to build collaborative products like Figma, Notion, and more.",
   "license": "Apache-2.0",
   "type": "commonjs",
@@ -78,17 +74,10 @@
     "test:watch": "jest --silent --verbose --color=always --watch"
   },
   "dependencies": {
-<<<<<<< HEAD
-    "@floating-ui/react-dom": "^2.0.8",
-    "@liveblocks/client": "2.7.0-beta3",
-    "@liveblocks/core": "2.7.0-beta3",
-    "@liveblocks/react": "2.7.0-beta3",
-=======
     "@floating-ui/react-dom": "^2.1.1",
     "@liveblocks/client": "2.7.0",
     "@liveblocks/core": "2.7.0",
     "@liveblocks/react": "2.7.0",
->>>>>>> 89deb930
     "@radix-ui/react-dropdown-menu": "^2.0.6",
     "@radix-ui/react-popover": "^1.0.7",
     "@radix-ui/react-slot": "^1.0.2",
