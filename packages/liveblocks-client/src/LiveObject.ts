--- conflicted
+++ resolved
@@ -125,11 +125,7 @@
   _attach(id: string, doc: Doc) {
     super._attach(id, doc);
 
-<<<<<<< HEAD
-    for (const [key, value] of this._map) {
-=======
-    for (const [_key, value] of this.#map) {
->>>>>>> ad6d512a
+    for (const [_key, value] of this._map) {
       if (value instanceof AbstractCrdt) {
         value._attach(doc.generateId(), doc);
       }
