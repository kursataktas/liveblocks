--- conflicted
+++ resolved
@@ -1,10 +1,6 @@
 {
   "name": "@liveblocks/client",
-<<<<<<< HEAD
-  "version": "2.8.3-tiptap1",
-=======
   "version": "2.9.0",
->>>>>>> f9099aa0
   "description": "A client that lets you interact with Liveblocks servers. Liveblocks is the all-in-one toolkit to build collaborative products like Figma, Notion, and more.",
   "license": "Apache-2.0",
   "type": "commonjs",
@@ -38,11 +34,7 @@
     "test:watch": "jest --silent --verbose --color=always --passWithNoTests --watch"
   },
   "dependencies": {
-<<<<<<< HEAD
-    "@liveblocks/core": "2.8.3-tiptap1"
-=======
     "@liveblocks/core": "2.9.0"
->>>>>>> f9099aa0
   },
   "devDependencies": {
     "@liveblocks/eslint-config": "*",
