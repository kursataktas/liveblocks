--- conflicted
+++ resolved
@@ -1,10 +1,6 @@
 {
   "name": "@liveblocks/react",
-<<<<<<< HEAD
-  "version": "2.8.3-tiptap1",
-=======
   "version": "2.9.0",
->>>>>>> f9099aa0
   "description": "A set of React hooks and providers to use Liveblocks declaratively. Liveblocks is the all-in-one toolkit to build collaborative products like Figma, Notion, and more.",
   "license": "Apache-2.0",
   "type": "commonjs",
@@ -53,13 +49,8 @@
     "showdeps": "depcruise src --include-only '^src' --exclude='__tests__' --output-type dot | dot -T svg > /tmp/dependency-graph.svg && open /tmp/dependency-graph.svg"
   },
   "dependencies": {
-<<<<<<< HEAD
-    "@liveblocks/client": "2.8.3-tiptap1",
-    "@liveblocks/core": "2.8.3-tiptap1",
-=======
     "@liveblocks/client": "2.9.0",
     "@liveblocks/core": "2.9.0",
->>>>>>> f9099aa0
     "use-sync-external-store": "^1.2.2"
   },
   "peerDependencies": {
