--- conflicted
+++ resolved
@@ -1,10 +1,6 @@
 {
   "name": "@liveblocks/react",
-<<<<<<< HEAD
-  "version": "1.1.0-yjs5",
-=======
   "version": "1.1.1-internal1",
->>>>>>> ffbc5388
   "description": "A set of React hooks and providers to use Liveblocks declaratively. Liveblocks is the all-in-one toolkit to build collaborative products like Figma, Notion, and more.",
   "license": "Apache-2.0",
   "main": "./dist/index.js",
@@ -24,13 +20,8 @@
     "test:watch": "jest --silent --verbose --color=always --watch"
   },
   "dependencies": {
-<<<<<<< HEAD
-    "@liveblocks/client": "1.1.0-yjs5",
-    "@liveblocks/core": "1.1.0-yjs5",
-=======
     "@liveblocks/client": "1.1.1-internal1",
     "@liveblocks/core": "1.1.1-internal1",
->>>>>>> ffbc5388
     "use-sync-external-store": "^1.2.0"
   },
   "peerDependencies": {
