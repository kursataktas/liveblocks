--- conflicted
+++ resolved
@@ -1,10 +1,6 @@
 {
   "name": "@liveblocks/react",
-<<<<<<< HEAD
-  "version": "2.7.0-beta3",
-=======
   "version": "2.7.0",
->>>>>>> 89deb930
   "description": "A set of React hooks and providers to use Liveblocks declaratively. Liveblocks is the all-in-one toolkit to build collaborative products like Figma, Notion, and more.",
   "license": "Apache-2.0",
   "type": "commonjs",
@@ -53,13 +49,8 @@
     "showdeps": "depcruise src --include-only '^src' --exclude='__tests__' --output-type dot | dot -T svg > /tmp/dependency-graph.svg && open /tmp/dependency-graph.svg"
   },
   "dependencies": {
-<<<<<<< HEAD
-    "@liveblocks/client": "2.7.0-beta3",
-    "@liveblocks/core": "2.7.0-beta3",
-=======
     "@liveblocks/client": "2.7.0",
     "@liveblocks/core": "2.7.0",
->>>>>>> 89deb930
     "use-sync-external-store": "^1.2.2"
   },
   "peerDependencies": {
