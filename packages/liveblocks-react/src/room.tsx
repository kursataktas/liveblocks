--- conflicted
+++ resolved
@@ -113,7 +113,7 @@
 
 const SMOOTH_DELAY = 1000;
 
-const noop = () => {};
+const noop = () => { };
 const identity: <T>(x: T) => T = (x) => x;
 
 const missing_unstable_batchedUpdates = (
@@ -125,8 +125,8 @@
     import { unstable_batchedUpdates } from "react-dom";  // or "react-native"
 
     <RoomProvider id=${JSON.stringify(
-      roomId
-    )} ... unstable_batchedUpdates={unstable_batchedUpdates}>
+    roomId
+  )} ... unstable_batchedUpdates={unstable_batchedUpdates}>
       ...
     </RoomProvider>
 
@@ -1815,13 +1815,13 @@
             const updatedInboxNotifications =
               inboxNotification !== undefined
                 ? {
-                    ...state.inboxNotifications,
-                    [inboxNotification.id]: {
-                      ...inboxNotification,
-                      notifiedAt: newComment.createdAt,
-                      readAt: newComment.createdAt,
-                    },
-                  }
+                  ...state.inboxNotifications,
+                  [inboxNotification.id]: {
+                    ...inboxNotification,
+                    notifiedAt: newComment.createdAt,
+                    readAt: newComment.createdAt,
+                  },
+                }
                 : state.inboxNotifications;
 
             return {
@@ -2521,8 +2521,8 @@
             error instanceof Error
               ? error
               : new Error(
-                  "An unknown error occurred while loading this version"
-                ),
+                "An unknown error occurred while loading this version"
+              ),
         });
       }
     };
@@ -3489,13 +3489,10 @@
   useErrorListener,
   _useEventListener as useEventListener,
   useHistory,
-<<<<<<< HEAD
   useHistoryVersionData,
   _useHistoryVersions as useHistoryVersions,
   _useHistoryVersionsSuspense as useHistoryVersionsSuspense,
-=======
   _useIsInsideRoom as useIsInsideRoom,
->>>>>>> 45154ceb
   useLostConnectionListener,
   useMarkThreadAsRead,
   useMarkThreadAsResolved,
