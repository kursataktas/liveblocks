--- conflicted
+++ resolved
@@ -103,7 +103,7 @@
   null | ((threadId: string) => void)
 >(null);
 
-const noop = () => {};
+const noop = () => { };
 const identity: <T>(x: T) => T = (x) => x;
 
 const missing_unstable_batchedUpdates = (
@@ -115,8 +115,8 @@
     import { unstable_batchedUpdates } from "react-dom";  // or "react-native"
 
     <RoomProvider id=${JSON.stringify(
-      roomId
-    )} ... unstable_batchedUpdates={unstable_batchedUpdates}>
+    roomId
+  )} ... unstable_batchedUpdates={unstable_batchedUpdates}>
       ...
     </RoomProvider>
 
@@ -211,59 +211,8 @@
   }
 }
 
-<<<<<<< HEAD
-type Options<TUserMeta extends BaseUserMeta> = {
-  /**
-   * @deprecated Define 'resolveUsers' in 'createClient' from '@liveblocks/client' instead.
-   * Please refer to our Upgrade Guide to learn more, see https://liveblocks.io/docs/platform/upgrading/1.10.
-   *
-   * A function that returns user info from user IDs.
-   */
-  resolveUsers?: (
-    args: ResolveUsersArgs
-  ) => OptionalPromise<(TUserMeta["info"] | undefined)[] | undefined>;
-
-  /**
-   * @deprecated Define 'resolveMentionSuggestions' in 'createClient' from '@liveblocks/client' instead.
-   * Please refer to our Upgrade Guide to learn more, see https://liveblocks.io/docs/platform/upgrading/1.10.
-   *
-   * A function that returns a list of user IDs matching a string.
-   */
-  resolveMentionSuggestions?: (
-    args: ResolveMentionSuggestionsArgs
-  ) => OptionalPromise<string[]>;
-};
-
-type CreateThreadOptions<TMetadata extends BaseMetadata> = [TMetadata] extends [
-  never,
-]
-  ? {
-      body: CommentBody;
-    }
-  : { body: CommentBody; metadata: TMetadata };
-
-export function createRoomContext<
-  TPresence extends JsonObject,
-  TStorage extends LsonObject = LsonObject,
-  TUserMeta extends BaseUserMeta = BaseUserMeta,
-  TRoomEvent extends Json = never,
-  TThreadMetadata extends BaseMetadata = never,
->(
-  client: Client,
-  options?: Options<TUserMeta>
-): RoomContextBundle<
-  TPresence,
-  TStorage,
-  TUserMeta,
-  TRoomEvent,
-  TThreadMetadata
-> {
-  type TRoom = Room<TPresence, TStorage, TUserMeta, TRoomEvent>;
-  type TRoomLeavePair = { room: TRoom; leave: () => void };
-=======
 function handleApiError(err: CommentsApiError | NotificationsApiError): Error {
   const message = `Request failed with status ${err.status}: ${err.message}`;
->>>>>>> ee1fac12
 
   // Log details about FORBIDDEN errors
   if (err.details?.error === "FORBIDDEN") {
@@ -481,38 +430,10 @@
     return;
   }
 
-<<<<<<< HEAD
-  function useThreadsFromCache() {
-    const room = useRoom();
-
-    const state = useSyncExternalStoreWithSelector(
-      store.subscribe,
-      store.get,
-      store.get,
-      (state) => selectedThreads(room.id, state, { query: {} })
-    );
-
-    return state;
-  }
-
-  function useCommentsErrorListener(
-    callback: (error: CommentsError<TThreadMetadata>) => void
-  ) {
-    const savedCallback = useLatest(callback);
-
-    React.useEffect(() => {
-      return commentsErrorEventSource.subscribe(savedCallback.current);
-    }, [savedCallback]);
-  }
-
-  function useOthersListener(
-    callback: (event: OthersEvent<TPresence, TUserMeta>) => void
-=======
   async function getInboxNotificationSettings(
     room: Room<JsonObject, LsonObject, BaseUserMeta, Json>,
     queryKey: string,
     { retryCount }: { retryCount: number } = { retryCount: 0 }
->>>>>>> ee1fac12
   ) {
     const existingRequest = requestsByQuery.get(queryKey);
 
@@ -628,7 +549,7 @@
       } else if (
         !lastInvokedAt.current ||
         Math.abs(performance.now() - lastInvokedAt.current) >
-          MENTION_SUGGESTIONS_DEBOUNCE
+        MENTION_SUGGESTIONS_DEBOUNCE
       ) {
         // If on the debounce's leading edge (either because it's the first invokation or enough
         // time has passed since the last debounce), get mention suggestions immediately.
@@ -825,6 +746,8 @@
     [kInternal]: {
       useCurrentUserId,
       useMentionSuggestions,
+      useCommentsErrorListener,
+      useThreadsFromCache,
     },
   };
 
@@ -1325,48 +1248,10 @@
   return useSyncExternalStore(subscribe, getSnapshot, getServerSnapshot);
 }
 
-<<<<<<< HEAD
-  function useCreateThread() {
-    const room = useRoom();
-    const onCreateThread = React.useContext(OnCreateThreadCallbackContext);
-
-    return React.useCallback(
-      (
-        options: CreateThreadOptions<TThreadMetadata>
-      ): ThreadData<TThreadMetadata> => {
-        const { body } = options;
-        const metadata: TThreadMetadata =
-          "metadata" in options ? options.metadata : ({} as TThreadMetadata);
-
-        const threadId = createThreadId();
-        const commentId = createCommentId();
-        const createdAt = new Date();
-
-        const newComment: CommentData = {
-          id: commentId,
-          threadId,
-          roomId: room.id,
-          createdAt,
-          type: "comment",
-          userId: getCurrentUserId(room),
-          body,
-          reactions: [],
-        };
-        const newThread: ThreadData<TThreadMetadata> = {
-          id: threadId,
-          type: "thread",
-          createdAt,
-          updatedAt: createdAt,
-          roomId: room.id,
-          metadata: metadata as ThreadData<TThreadMetadata>["metadata"],
-          comments: [newComment],
-        };
-=======
 // NOTE: This API exists for backward compatible reasons
 function useStorageRoot<S extends LsonObject>(): [root: LiveObject<S> | null] {
   return [useMutableStorageRoot()];
 }
->>>>>>> ee1fac12
 
 function useStorage<T, S extends LsonObject>(
   selector: (root: ToImmutable<S>) => T,
@@ -1402,46 +1287,6 @@
     }
   }, [rootOrNull]);
 
-<<<<<<< HEAD
-        store.pushOptimisticUpdate({
-          type: "create-thread",
-          roomId: room.id,
-          thread: newThread,
-          id: optimisticUpdateId,
-        });
-
-        onCreateThread?.(newThread.id);
-
-        room[kInternal].comments
-          .createThread({ threadId, commentId, body, metadata })
-          .then(
-            (thread) => {
-              store.set((state) => ({
-                ...state,
-                threads: {
-                  ...state.threads,
-                  [threadId]: thread,
-                },
-                optimisticUpdates: state.optimisticUpdates.filter(
-                  (update) => update.id !== optimisticUpdateId
-                ),
-              }));
-            },
-            (err: Error) =>
-              onMutationFailure(
-                err,
-                optimisticUpdateId,
-                (err) =>
-                  new CreateThreadError(err, {
-                    roomId: room.id,
-                    threadId,
-                    commentId,
-                    body,
-                    metadata,
-                  })
-              )
-          );
-=======
   const getServerSnapshot = alwaysNull;
 
   return useSyncExternalStoreWithSelector(
@@ -1452,7 +1297,6 @@
     isEqual
   );
 }
->>>>>>> ee1fac12
 
 function useLegacyKey<
   TKey extends Extract<keyof S, string>,
@@ -1767,37 +1611,6 @@
 
       const optimisticUpdateId = nanoid();
 
-<<<<<<< HEAD
-  function useDeleteComment() {
-    const room = useRoom();
-    const onDeleteThread = React.useContext(OnDeleteThreadCallbackContext);
-
-    return React.useCallback(
-      ({ threadId, commentId }: DeleteCommentOptions): void => {
-        const deletedAt = new Date();
-
-        const optimisticUpdateId = nanoid();
-
-        store.pushOptimisticUpdate({
-          type: "delete-comment",
-          threadId,
-          roomId: room.id,
-          commentId,
-          deletedAt,
-          id: optimisticUpdateId,
-        });
-
-        const thread = store.get().threads[threadId];
-        if (thread !== undefined && thread.deletedAt === undefined) {
-          const newThread = deleteComment(thread, commentId, deletedAt);
-          if (newThread.deletedAt !== undefined) {
-            onDeleteThread?.(threadId);
-          }
-        }
-
-        room[kInternal].comments.deleteComment({ threadId, commentId }).then(
-          () => {
-=======
       const { store, onMutationFailure } = getExtrasForClient(client);
       store.pushOptimisticUpdate({
         type: "create-comment",
@@ -1809,7 +1622,6 @@
         .createComment({ threadId, commentId, body })
         .then(
           (newComment) => {
->>>>>>> ee1fac12
             store.set((state) => {
               const existingThread = state.threads[threadId];
               const updatedOptimisticUpdates = state.optimisticUpdates.filter(
@@ -1835,13 +1647,13 @@
               const updatedInboxNotifications =
                 inboxNotification !== undefined
                   ? {
-                      ...state.inboxNotifications,
-                      [inboxNotification.id]: {
-                        ...inboxNotification,
-                        notifiedAt: newComment.createdAt,
-                        readAt: newComment.createdAt,
-                      },
-                    }
+                    ...state.inboxNotifications,
+                    [inboxNotification.id]: {
+                      ...inboxNotification,
+                      notifiedAt: newComment.createdAt,
+                      readAt: newComment.createdAt,
+                    },
+                  }
                   : state.inboxNotifications;
 
               return {
@@ -2532,14 +2344,6 @@
   const room = useRoom();
   const queryKey = makeNotificationSettingsQueryKey(room.id);
 
-<<<<<<< HEAD
-    [kInternal]: {
-      useCurrentUserId,
-      hasResolveMentionSuggestions: resolveMentionSuggestions !== undefined,
-      useMentionSuggestions,
-      useCommentsErrorListener,
-      useThreadsFromCache,
-=======
   const { store, getInboxNotificationSettings } = getExtrasForClient(client);
   const query = store.get().queries[queryKey];
 
@@ -2557,7 +2361,6 @@
         isLoading: false,
         settings: selectNotificationSettings(room.id, state),
       };
->>>>>>> ee1fac12
     },
     [room]
   );
