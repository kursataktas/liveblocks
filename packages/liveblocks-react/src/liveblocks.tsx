import type {
  BaseMetadata,
  BaseUserMeta,
  Client,
  ThreadData,
} from "@liveblocks/client";
import type {
  AsyncResult,
  BaseRoomInfo,
  CacheState,
  CacheStore,
  ClientOptions,
  DM,
  DU,
  OpaqueClient,
  PrivateClientApi,
} from "@liveblocks/core";
import {
  assert,
  createClient,
  kInternal,
  makePoller,
  memoizeOnSuccess,
  raise,
  shallow,
} from "@liveblocks/core";
import { nanoid } from "nanoid";
import type { PropsWithChildren } from "react";
import React, {
  createContext,
  useCallback,
  useContext,
  useEffect,
  useMemo,
} from "react";
import { useSyncExternalStore } from "use-sync-external-store/shim/index.js";
import { useSyncExternalStoreWithSelector } from "use-sync-external-store/shim/with-selector.js";

import { selectedInboxNotifications } from "./comments/lib/selected-inbox-notifications";
import { autoRetry } from "./lib/retry-error";
import { useInitial, useInitialUnlessFunction } from "./lib/use-initial";
import { use } from "./lib/use-polyfill";
import type {
  InboxNotificationsState,
  LiveblocksContextBundle,
  RoomInfoAsyncResult,
  RoomInfoAsyncSuccess,
  SharedContextBundle,
  UnreadInboxNotificationsCountState,
  UserAsyncResult,
  UserAsyncSuccess,
} from "./types";

/**
 * Raw access to the React context where the LiveblocksProvider stores the
 * current client. Exposed for advanced use cases only.
 *
 * @private This is a private/advanced API. Do not rely on it.
 */
export const ClientContext = createContext<OpaqueClient | null>(null);

function missingUserError(userId: string) {
  return new Error(`resolveUsers didn't return anything for user '${userId}'`);
}

function missingRoomInfoError(roomId: string) {
  return new Error(
    `resolveRoomsInfo didn't return anything for room '${roomId}'`
  );
}

const _extras = new WeakMap<
  OpaqueClient,
  ReturnType<typeof makeExtrasForClient>
>();
const _bundles = new WeakMap<
  OpaqueClient,
  LiveblocksContextBundle<BaseUserMeta, BaseMetadata>
>();

export const POLLING_INTERVAL = 60 * 1000; // 1 minute
export const INBOX_NOTIFICATIONS_QUERY = "INBOX_NOTIFICATIONS";

function selectorFor_useInboxNotifications(
  state: CacheState<BaseMetadata>
): InboxNotificationsState {
  const query = state.queries[INBOX_NOTIFICATIONS_QUERY];

  if (query === undefined || query.isLoading) {
    return {
      isLoading: true,
    };
  }

  if (query.error !== undefined) {
    return {
      error: query.error,
      isLoading: false,
    };
  }

  return {
    inboxNotifications: selectedInboxNotifications(state),
    isLoading: false,
  };
}

function selectUnreadInboxNotificationsCount(state: CacheState<BaseMetadata>) {
  let count = 0;

  for (const notification of selectedInboxNotifications(state)) {
    if (
      notification.readAt === null ||
      notification.readAt < notification.notifiedAt
    ) {
      count++;
    }
  }

  return count;
}

function selectorFor_useUnreadInboxNotificationsCount(
  state: CacheState<BaseMetadata>
): UnreadInboxNotificationsCountState {
  const query = state.queries[INBOX_NOTIFICATIONS_QUERY];

  if (query === undefined || query.isLoading) {
    return {
      isLoading: true,
    };
  }

  if (query.error !== undefined) {
    return {
      error: query.error,
      isLoading: false,
    };
  }

  return {
    isLoading: false,
    count: selectUnreadInboxNotificationsCount(state),
  };
}

function selectorFor_useUser<U extends BaseUserMeta>(
  state: AsyncResult<U["info"] | undefined> | undefined,
  userId: string
): UserAsyncResult<U["info"]> {
  if (state === undefined || state?.isLoading) {
    return state ?? { isLoading: true };
  }

  if (state.error) {
    return state;
  }

  // If this is a "success" state, but there still is no data, then it means
  // the "resolving of this user" returned undefined. In that case, still treat
  // this as an error state.
  if (!state.data) {
    return {
      isLoading: false,
      error: missingUserError(userId),
    };
  }

  return {
    isLoading: false,
    user: state.data,
  };
}

function selectorFor_useRoomInfo(
  state: AsyncResult<BaseRoomInfo | undefined> | undefined,
  roomId: string
): RoomInfoAsyncResult {
  if (state === undefined || state?.isLoading) {
    return state ?? { isLoading: true };
  }

  if (state.error) {
    return state;
  }

  // If this is a "success" state, but there still is no data, then it means
  // the "resolving of this user" returned undefined. In that case, still treat
  // this as an error state.
  if (!state.data) {
    return {
      isLoading: false,
      error: missingRoomInfoError(roomId),
    };
  }

  return {
    isLoading: false,
    info: state.data,
  };
}

function getOrCreateContextBundle<
  U extends BaseUserMeta,
  M extends BaseMetadata,
>(client: OpaqueClient): LiveblocksContextBundle<U, M> {
  let bundle = _bundles.get(client);
  if (!bundle) {
    bundle = makeLiveblocksContextBundle(client);
    _bundles.set(client, bundle);
  }
  return bundle as LiveblocksContextBundle<U, M>;
}

// TODO: Likely a better / more clear name for this helper will arise. I'll
// rename this later. All of these are implementation details to support inbox
// notifications on a per-client basis.
function getExtrasForClient<M extends BaseMetadata>(client: OpaqueClient) {
  let extras = _extras.get(client);
  if (!extras) {
    extras = makeExtrasForClient(client);
    _extras.set(client, extras);
  }

  return extras as unknown as Omit<typeof extras, "store"> & {
    store: CacheStore<M>;
  };
}

function makeExtrasForClient<U extends BaseUserMeta>(client: OpaqueClient) {
  const internals = client[kInternal] as PrivateClientApi<U>;
  const store = internals.cacheStore;
<<<<<<< HEAD

  let fetchInboxNotifications$: ReturnType<
    typeof client.getInboxNotifications
  > | null = null;

  let lastRequestedAt: Date | undefined;

  const poller = makePoller(() =>
    client.getInboxNotifications({ since: lastRequestedAt }).then(
      (result) => {
        lastRequestedAt = result.meta.requestedAt;

        store.updateThreadsAndNotifications(
          result.threads,
          result.inboxNotifications,
          result.deletedThreads,
          result.deletedInboxNotifications,
          INBOX_NOTIFICATIONS_QUERY
        );
      },
      () => {
        // TODO: Error handling
      }
    )
  );
=======
  const notifications = internals.notifications;

  let lastRequestedAt: Date | undefined;

  /**
   * Performs one network fetch, and updates the store and last requested at
   * date if successful. If unsuccessful, will throw.
   */
  async function fetchInboxNotifications() {
    const since =
      lastRequestedAt !== undefined ? { since: lastRequestedAt } : undefined;

    const result = await notifications.getInboxNotifications(since);

    store.updateThreadsAndNotifications(
      result.threads,
      result.inboxNotifications,
      result.deletedThreads,
      result.deletedInboxNotifications,
      INBOX_NOTIFICATIONS_QUERY
    );
>>>>>>> b8e89cfd

    /**
     * We set the `lastRequestedAt` to the timestamp returned by the current request if:
     * 1. The `lastRequestedAt` has not been set
     * OR
     * 2. The current `lastRequestedAt` is older than the timestamp returned by the current request
     */
    if (
      lastRequestedAt === undefined ||
      lastRequestedAt < result.meta.requestedAt
    ) {
      lastRequestedAt = result.meta.requestedAt;
    }
  }

  let pollerSubscribers = 0;
  const poller = makePoller(async () => {
    try {
      await waitUntilInboxNotificationsLoaded();
      await fetchInboxNotifications();
    } catch (err) {
      // When polling, we don't want to throw errors, ever
      console.warn(`Polling new inbox notifications failed: ${String(err)}`);
    }
  });

  /**
   * Will trigger an initial fetch of inbox notifications if this hasn't
   * already happened. Will resolve once there is initial data. Will retry
   * a few times automatically in case fetching fails, with incremental backoff
   * delays. Will throw eventually only if all retries fail.
   */
  const waitUntilInboxNotificationsLoaded = memoizeOnSuccess(async () => {
    store.setQueryState(INBOX_NOTIFICATIONS_QUERY, {
      isLoading: true,
    });

    try {
<<<<<<< HEAD
      fetchInboxNotifications$ = client.getInboxNotifications();

      const result = await fetchInboxNotifications$;

      store.updateThreadsAndNotifications(
        result.threads,
        result.inboxNotifications,
        result.deletedThreads,
        result.deletedInboxNotifications,
        INBOX_NOTIFICATIONS_QUERY
=======
      await autoRetry(
        () => fetchInboxNotifications(),
        5,
        [5000, 5000, 10000, 15000]
>>>>>>> b8e89cfd
      );
    } catch (err) {
      // Store the error in the cache as a side-effect, for non-Suspense
      store.setQueryState(INBOX_NOTIFICATIONS_QUERY, {
        isLoading: false,
        error: err as Error,
      });

      // Rethrow it for Suspense, where this promise must fail
      throw err;
    }
  });

  /**
   * Triggers an initial fetch of inbox notifications if this hasn't
   * already happened.
   */
  function loadInboxNotifications(): void {
    void waitUntilInboxNotificationsLoaded().catch(() => {
      // Deliberately catch and ignore any errors here
    });
  }

  /**
   * Enables polling for inbox notifications when the component mounts. Stops
   * polling on unmount.
   *
   * Safe to be called multiple times from different components. The first
   * component to mount starts the polling. The last component to unmount stops
   * the polling.
   */
  function useEnableInboxNotificationsPolling() {
    useEffect(() => {
      // Increment
      pollerSubscribers++;
      poller.start(POLLING_INTERVAL);

      return () => {
        // Decrement
        if (pollerSubscribers <= 0) {
          console.warn(
            `Internal unexpected behavior. Cannot decrease subscriber count for query "${INBOX_NOTIFICATIONS_QUERY}"`
          );
          return;
        }

        pollerSubscribers--;
        if (pollerSubscribers <= 0) {
          poller.stop();
        }
      };
    }, []);
  }

  return {
    store,
<<<<<<< HEAD
    fetchInboxNotifications,
    useSubscribeToInboxNotificationsEffect,
=======
    notifications,
    useEnableInboxNotificationsPolling,
    waitUntilInboxNotificationsLoaded,
    loadInboxNotifications,
>>>>>>> b8e89cfd
  };
}

function makeLiveblocksContextBundle<
  U extends BaseUserMeta,
  M extends BaseMetadata,
>(client: Client<U>): LiveblocksContextBundle<U, M> {
  // Bind all hooks to the current client instance
  const useInboxNotificationThread = (inboxNotificationId: string) =>
    useInboxNotificationThread_withClient<M>(client, inboxNotificationId);

  const useMarkInboxNotificationAsRead = () =>
    useMarkInboxNotificationAsRead_withClient(client);

  const useMarkAllInboxNotificationsAsRead = () =>
    useMarkAllInboxNotificationsAsRead_withClient(client);

  const useDeleteInboxNotification = () =>
    useDeleteInboxNotification_withClient(client);

  const useDeleteAllInboxNotifications = () =>
    useDeleteAllInboxNotifications_withClient(client);

  // NOTE: This version of the LiveblocksProvider does _not_ take any props.
  // This is because we already have a client bound to it.
  function LiveblocksProvider(props: PropsWithChildren) {
    useEnsureNoLiveblocksProvider();
    return (
      <ClientContext.Provider value={client}>
        {props.children}
      </ClientContext.Provider>
    );
  }

  const shared = createSharedContext<U>(client);

  const bundle: LiveblocksContextBundle<U, M> = {
    LiveblocksProvider,

    useInboxNotifications: () => useInboxNotifications_withClient(client),
    useUnreadInboxNotificationsCount: () =>
      useUnreadInboxNotificationsCount_withClient(client),

    useMarkInboxNotificationAsRead,
    useMarkAllInboxNotificationsAsRead,

    useDeleteInboxNotification,
    useDeleteAllInboxNotifications,

    useInboxNotificationThread,

    ...shared.classic,

    suspense: {
      LiveblocksProvider,

      useInboxNotifications: () =>
        useInboxNotificationsSuspense_withClient(client),
      useUnreadInboxNotificationsCount: () =>
        useUnreadInboxNotificationsCountSuspense_withClient(client),

      useMarkInboxNotificationAsRead,
      useMarkAllInboxNotificationsAsRead,

      useDeleteInboxNotification,
      useDeleteAllInboxNotifications,

      useInboxNotificationThread,

      ...shared.suspense,
    },
  };
  return bundle;
}

function useInboxNotifications_withClient(client: OpaqueClient) {
  const { loadInboxNotifications, store, useEnableInboxNotificationsPolling } =
    getExtrasForClient(client);

  // Trigger initial loading of inbox notifications if it hasn't started
  // already, but don't await its promise.
  useEffect(() => {
    loadInboxNotifications();
  }, [loadInboxNotifications]);

  useEnableInboxNotificationsPolling();
  return useSyncExternalStoreWithSelector(
    store.subscribe,
    store.get,
    store.get,
    selectorFor_useInboxNotifications,
    shallow
  );
}

function useInboxNotificationsSuspense_withClient(client: OpaqueClient) {
  const { waitUntilInboxNotificationsLoaded } = getExtrasForClient(client);

  // Suspend until there are at least some inbox notifications
  use(waitUntilInboxNotificationsLoaded());

  // We're in a Suspense world here, and as such, the useInboxNotifications()
  // hook is expected to only return success results when we're here.
  const result = useInboxNotifications_withClient(client);
  assert(!result.error, "Did not expect error");
  assert(!result.isLoading, "Did not expect loading");
  return result;
}

function useUnreadInboxNotificationsCount_withClient(client: OpaqueClient) {
  const { store, loadInboxNotifications, useEnableInboxNotificationsPolling } =
    getExtrasForClient(client);

  // Trigger initial loading of inbox notifications if it hasn't started
  // already, but don't await its promise.
  useEffect(() => {
    loadInboxNotifications();
  }, [loadInboxNotifications]);

  useEnableInboxNotificationsPolling();
  return useSyncExternalStoreWithSelector(
    store.subscribe,
    store.get,
    store.get,
    selectorFor_useUnreadInboxNotificationsCount,
    shallow
  );
}

function useUnreadInboxNotificationsCountSuspense_withClient(
  client: OpaqueClient
) {
  const { waitUntilInboxNotificationsLoaded } = getExtrasForClient(client);

  // Suspend until there are at least some inbox notifications
  use(waitUntilInboxNotificationsLoaded());

  const result = useUnreadInboxNotificationsCount_withClient(client);
  assert(!result.isLoading, "Did not expect loading");
  assert(!result.error, "Did not expect error");
  return result;
}

function useMarkInboxNotificationAsRead_withClient(client: OpaqueClient) {
  return useCallback(
    (inboxNotificationId: string) => {
      const { store } = getExtrasForClient(client);

      const optimisticUpdateId = nanoid();
      const readAt = new Date();
      store.pushOptimisticUpdate({
        type: "mark-inbox-notification-as-read",
        id: optimisticUpdateId,
        inboxNotificationId,
        readAt,
      });

      client.markInboxNotificationAsRead(inboxNotificationId).then(
        () => {
          store.set((state) => {
            const existingNotification =
              state.inboxNotifications[inboxNotificationId];

            // If existing notification has been deleted, we return the existing state
            if (existingNotification === undefined) {
              return {
                ...state,
                optimisticUpdates: state.optimisticUpdates.filter(
                  (update) => update.id !== optimisticUpdateId
                ),
              };
            }

            return {
              ...state,
              inboxNotifications: {
                ...state.inboxNotifications,
                [inboxNotificationId]: {
                  ...existingNotification,
                  readAt,
                },
              },
              optimisticUpdates: state.optimisticUpdates.filter(
                (update) => update.id !== optimisticUpdateId
              ),
            };
          });
        },
        () => {
          // TODO: Broadcast errors to client
          store.set((state) => ({
            ...state,
            optimisticUpdates: state.optimisticUpdates.filter(
              (update) => update.id !== optimisticUpdateId
            ),
          }));
        }
      );
    },
    [client]
  );
}

function useMarkAllInboxNotificationsAsRead_withClient(client: OpaqueClient) {
  return useCallback(() => {
    const { store } = getExtrasForClient(client);
    const optimisticUpdateId = nanoid();
    const readAt = new Date();
    store.pushOptimisticUpdate({
      type: "mark-all-inbox-notifications-as-read",
      id: optimisticUpdateId,
      readAt,
    });

    client.markAllInboxNotificationsAsRead().then(
      () => {
        store.set((state) => ({
          ...state,
          inboxNotifications: Object.fromEntries(
            Array.from(Object.entries(state.inboxNotifications)).map(
              ([id, inboxNotification]) => [
                id,
                { ...inboxNotification, readAt },
              ]
            )
          ),
          optimisticUpdates: state.optimisticUpdates.filter(
            (update) => update.id !== optimisticUpdateId
          ),
        }));
      },
      () => {
        // TODO: Broadcast errors to client
        store.set((state) => ({
          ...state,
          optimisticUpdates: state.optimisticUpdates.filter(
            (update) => update.id !== optimisticUpdateId
          ),
        }));
      }
    );
  }, [client]);
}

function useDeleteInboxNotification_withClient(client: OpaqueClient) {
  return useCallback(
    (inboxNotificationId: string) => {
      const { store, notifications } = getExtrasForClient(client);

      const optimisticUpdateId = nanoid();
      const deletedAt = new Date();
      store.pushOptimisticUpdate({
        type: "delete-inbox-notification",
        id: optimisticUpdateId,
        inboxNotificationId,
        deletedAt,
      });

      notifications.deleteInboxNotification(inboxNotificationId).then(
        () => {
          store.set((state) => {
            const existingNotification =
              state.inboxNotifications[inboxNotificationId];

            // If existing notification has been deleted, we return the existing state
            if (existingNotification === undefined) {
              return {
                ...state,
                optimisticUpdates: state.optimisticUpdates.filter(
                  (update) => update.id !== optimisticUpdateId
                ),
              };
            }

            const { [inboxNotificationId]: _, ...inboxNotifications } =
              state.inboxNotifications;

            return {
              ...state,
              inboxNotifications,
              optimisticUpdates: state.optimisticUpdates.filter(
                (update) => update.id !== optimisticUpdateId
              ),
            };
          });
        },
        () => {
          // TODO: Broadcast errors to client
          store.set((state) => ({
            ...state,
            optimisticUpdates: state.optimisticUpdates.filter(
              (update) => update.id !== optimisticUpdateId
            ),
          }));
        }
      );
    },
    [client]
  );
}

function useDeleteAllInboxNotifications_withClient(client: OpaqueClient) {
  return useCallback(() => {
    const { store, notifications } = getExtrasForClient(client);
    const optimisticUpdateId = nanoid();
    const deletedAt = new Date();
    store.pushOptimisticUpdate({
      type: "delete-all-inbox-notifications",
      id: optimisticUpdateId,
      deletedAt,
    });

    notifications.deleteAllInboxNotifications().then(
      () => {
        store.set((state) => ({
          ...state,
          inboxNotifications: {},
          optimisticUpdates: state.optimisticUpdates.filter(
            (update) => update.id !== optimisticUpdateId
          ),
        }));
      },
      () => {
        // TODO: Broadcast errors to client
        store.set((state) => ({
          ...state,
          optimisticUpdates: state.optimisticUpdates.filter(
            (update) => update.id !== optimisticUpdateId
          ),
        }));
      }
    );
  }, [client]);
}

function useInboxNotificationThread_withClient<M extends BaseMetadata>(
  client: OpaqueClient,
  inboxNotificationId: string
): ThreadData<M> {
  const { store } = getExtrasForClient<M>(client);

  const selector = useCallback(
    (state: CacheState<M>) => {
      const inboxNotification =
        state.inboxNotifications[inboxNotificationId] ??
        raise(`Inbox notification with ID "${inboxNotificationId}" not found`);

      if (inboxNotification.kind !== "thread") {
        raise(
          `Inbox notification with ID "${inboxNotificationId}" is not of kind "thread"`
        );
      }

      const thread =
        state.threads[inboxNotification.threadId] ??
        raise(
          `Thread with ID "${inboxNotification.threadId}" not found, this inbox notification might not be of kind "thread"`
        );

      return thread;
    },
    [inboxNotificationId]
  );

  return useSyncExternalStoreWithSelector(
    store.subscribe,
    store.get,
    store.get,
    selector
  );
}

function useUser_withClient<U extends BaseUserMeta>(
  client: Client<U>,
  userId: string
): UserAsyncResult<U["info"]> {
  const usersStore = client[kInternal].usersStore;

  const getUserState = useCallback(
    () => usersStore.getState(userId),
    [usersStore, userId]
  );

  useEffect(() => {
    // NOTE: .get() will trigger any actual fetches, whereas .getState() will not
    void usersStore.get(userId);
  }, [usersStore, userId]);

  const selector = useCallback(
    (state: ReturnType<typeof getUserState>) =>
      selectorFor_useUser(state, userId),
    [userId]
  );

  return useSyncExternalStoreWithSelector(
    usersStore.subscribe,
    getUserState,
    getUserState,
    selector,
    shallow
  );
}

function useUserSuspense_withClient<U extends BaseUserMeta>(
  client: Client<U>,
  userId: string
) {
  const usersStore = client[kInternal].usersStore;

  const getUserState = useCallback(
    () => usersStore.getState(userId),
    [usersStore, userId]
  );
  const userState = getUserState();

  if (!userState || userState.isLoading) {
    throw usersStore.get(userId);
  }

  if (userState.error) {
    throw userState.error;
  }

  // Throw an error if `undefined` was returned by `resolveUsers` for this user ID
  if (!userState.data) {
    throw missingUserError(userId);
  }

  const state = useSyncExternalStore(
    usersStore.subscribe,
    getUserState,
    getUserState
  );
  assert(state !== undefined, "Unexpected missing state");
  assert(!state.isLoading, "Unexpected loading state");
  assert(!state.error, "Unexpected error state");
  return {
    isLoading: false,
    user: state.data,
    error: undefined,
  } as const;
}

function useRoomInfo_withClient(
  client: OpaqueClient,
  roomId: string
): RoomInfoAsyncResult {
  const roomsInfoStore = client[kInternal].roomsInfoStore;

  const getRoomInfoState = useCallback(
    () => roomsInfoStore.getState(roomId),
    [roomsInfoStore, roomId]
  );

  const selector = useCallback(
    (state: ReturnType<typeof getRoomInfoState>) =>
      selectorFor_useRoomInfo(state, roomId),
    [roomId]
  );

  useEffect(() => {
    void roomsInfoStore.get(roomId);
  }, [roomsInfoStore, roomId]);

  return useSyncExternalStoreWithSelector(
    roomsInfoStore.subscribe,
    getRoomInfoState,
    getRoomInfoState,
    selector,
    shallow
  );
}

function useRoomInfoSuspense_withClient(client: OpaqueClient, roomId: string) {
  const roomsInfoStore = client[kInternal].roomsInfoStore;

  const getRoomInfoState = useCallback(
    () => roomsInfoStore.getState(roomId),
    [roomsInfoStore, roomId]
  );
  const roomInfoState = getRoomInfoState();

  if (!roomInfoState || roomInfoState.isLoading) {
    throw roomsInfoStore.get(roomId);
  }

  if (roomInfoState.error) {
    throw roomInfoState.error;
  }

  // Throw an error if `undefined` was returned by `resolveRoomsInfo` for this room ID
  if (!roomInfoState.data) {
    throw missingRoomInfoError(roomId);
  }

  const state = useSyncExternalStore(
    roomsInfoStore.subscribe,
    getRoomInfoState,
    getRoomInfoState
  );
  assert(state !== undefined, "Unexpected missing state");
  assert(!state.isLoading, "Unexpected loading state");
  assert(!state.error, "Unexpected error state");
  assert(state.data !== undefined, "Unexpected missing room info data");
  return {
    isLoading: false,
    info: state.data,
    error: undefined,
  } as const;
}

/** @internal */
export function createSharedContext<U extends BaseUserMeta>(
  client: Client<U>
): SharedContextBundle<U> {
  const useClient = () => client;
  return {
    classic: {
      useClient,
      useUser: (userId: string) => useUser_withClient(client, userId),
      useRoomInfo: (roomId: string) => useRoomInfo_withClient(client, roomId),
    },
    suspense: {
      useClient,
      useUser: (userId: string) => useUserSuspense_withClient(client, userId),
      useRoomInfo: (roomId: string) =>
        useRoomInfoSuspense_withClient(client, roomId),
    },
  };
}

/**
 * @private This is an internal API.
 */
function useEnsureNoLiveblocksProvider(options?: { allowNesting?: boolean }) {
  const existing = useClientOrNull();
  if (!options?.allowNesting && existing !== null) {
    throw new Error(
      "You cannot nest multiple LiveblocksProvider instances in the same React tree."
    );
  }
}

/**
 * @private This is an internal API.
 */
export function useClientOrNull<U extends BaseUserMeta>() {
  return useContext(ClientContext) as Client<U> | null;
}

/**
 * Obtains a reference to the current Liveblocks client.
 */
export function useClient<U extends BaseUserMeta>() {
  return (
    useClientOrNull<U>() ??
    raise("LiveblocksProvider is missing from the React tree.")
  );
}

/**
 * @private This is a private API.
 */
export function LiveblocksProviderWithClient(
  props: PropsWithChildren<{
    client: OpaqueClient;

    // Private flag, used only to skip the nesting check if this is
    // a LiveblocksProvider created implicitly by a factory-bound RoomProvider.
    allowNesting?: boolean;
  }>
) {
  useEnsureNoLiveblocksProvider(props);
  return (
    <ClientContext.Provider value={props.client}>
      {props.children}
    </ClientContext.Provider>
  );
}

/**
 * Sets up a client for connecting to Liveblocks, and is the recommended way to do
 * this for React apps. You must define either `authEndpoint` or `publicApiKey`.
 * Resolver functions should be placed inside here, and a number of other options
 * are available, which correspond with those passed to `createClient`.
 * Unlike `RoomProvider`, `LiveblocksProvider` doesn’t call Liveblocks servers when mounted,
 * and it should be placed higher in your app’s component tree.
 */
export function LiveblocksProvider<U extends BaseUserMeta = DU>(
  props: PropsWithChildren<ClientOptions<U>>
) {
  const { children, ...o } = props;

  // It's important that the static options remain stable, otherwise we'd be
  // creating new client instances on every render.
  const options = {
    publicApiKey: useInitial(o.publicApiKey),
    throttle: useInitial(o.throttle),
    lostConnectionTimeout: useInitial(o.lostConnectionTimeout),
    backgroundKeepAliveTimeout: useInitial(o.backgroundKeepAliveTimeout),
    polyfills: useInitial(o.polyfills),
    unstable_fallbackToHTTP: useInitial(o.unstable_fallbackToHTTP),
    unstable_streamData: useInitial(o.unstable_streamData),

    authEndpoint: useInitialUnlessFunction(o.authEndpoint),
    resolveMentionSuggestions: useInitialUnlessFunction(
      o.resolveMentionSuggestions
    ),
    resolveUsers: useInitialUnlessFunction(o.resolveUsers),
    resolveRoomsInfo: useInitialUnlessFunction(o.resolveRoomsInfo),

    baseUrl: useInitial(
      // @ts-expect-error - Hidden config options
      o.baseUrl as string | undefined
    ),
    enableDebugLogging: useInitial(
      // @ts-expect-error - Hidden config options
      o.enableDebugLogging as boolean | undefined
    ),
  } as ClientOptions<U>;

  // NOTE: Deliberately not passing any deps here, because we'll _never_ want
  // to recreate a client instance after the first render.
  // eslint-disable-next-line react-hooks/exhaustive-deps
  const client = useMemo(() => createClient<U>(options), []);
  return (
    <LiveblocksProviderWithClient client={client}>
      {children}
    </LiveblocksProviderWithClient>
  );
}

/**
 * Creates a LiveblocksProvider and a set of typed hooks. Note that any
 * LiveblocksProvider created in this way takes no props, because it uses
 * settings from the given client instead.
 */
export function createLiveblocksContext<
  U extends BaseUserMeta = DU,
  M extends BaseMetadata = DM,
>(client: OpaqueClient): LiveblocksContextBundle<U, M> {
  return getOrCreateContextBundle<U, M>(client);
}

/**
 * Returns the inbox notifications for the current user.
 *
 * @example
 * const { inboxNotifications, error, isLoading } = useInboxNotifications();
 */
function useInboxNotifications() {
  return useInboxNotifications_withClient(useClient());
}

/**
 * Returns the inbox notifications for the current user.
 *
 * @example
 * const { inboxNotifications } = useInboxNotifications();
 */
function useInboxNotificationsSuspense() {
  return useInboxNotificationsSuspense_withClient(useClient());
}

function useInboxNotificationThread<M extends BaseMetadata>(
  inboxNotificationId: string
) {
  return useInboxNotificationThread_withClient<M>(
    useClient(),
    inboxNotificationId
  );
}

/**
 * Returns a function that marks all of the current user's inbox notifications as read.
 *
 * @example
 * const markAllInboxNotificationsAsRead = useMarkAllInboxNotificationsAsRead();
 * markAllInboxNotificationsAsRead();
 */
function useMarkAllInboxNotificationsAsRead() {
  return useMarkAllInboxNotificationsAsRead_withClient(useClient());
}

/**
 * Returns a function that marks an inbox notification as read for the current user.
 *
 * @example
 * const markInboxNotificationAsRead = useMarkInboxNotificationAsRead();
 * markInboxNotificationAsRead("in_xxx");
 */
function useMarkInboxNotificationAsRead() {
  return useMarkInboxNotificationAsRead_withClient(useClient());
}

/**
 * Returns a function that deletes all of the current user's inbox notifications.
 *
 * @example
 * const deleteAllInboxNotifications = useDeleteAllInboxNotifications();
 * deleteAllInboxNotifications();
 */
function useDeleteAllInboxNotifications() {
  return useDeleteAllInboxNotifications_withClient(useClient());
}

/**
 * Returns a function that deletes an inbox notification for the current user.
 *
 * @example
 * const deleteInboxNotification = useDeleteInboxNotification();
 * deleteInboxNotification("in_xxx");
 */
function useDeleteInboxNotification() {
  return useDeleteInboxNotification_withClient(useClient());
}

/**
 * Returns the number of unread inbox notifications for the current user.
 *
 * @example
 * const { count, error, isLoading } = useUnreadInboxNotificationsCount();
 */
function useUnreadInboxNotificationsCount() {
  return useUnreadInboxNotificationsCount_withClient(useClient());
}

/**
 * Returns the number of unread inbox notifications for the current user.
 *
 * @example
 * const { count } = useUnreadInboxNotificationsCount();
 */
function useUnreadInboxNotificationsCountSuspense() {
  return useUnreadInboxNotificationsCountSuspense_withClient(useClient());
}

function useUser<U extends BaseUserMeta>(userId: string) {
  const client = useClient<U>();
  return useUser_withClient(client, userId);
}

function useUserSuspense<U extends BaseUserMeta>(
  userId: string
): UserAsyncSuccess<U["info"]> {
  const client = useClient<U>();
  return useUserSuspense_withClient(client, userId);
}

/**
 * Returns room info from a given room ID.
 *
 * @example
 * const { info, error, isLoading } = useRoomInfo("room-id");
 */
function useRoomInfo(roomId: string): RoomInfoAsyncResult {
  return useRoomInfo_withClient(useClient(), roomId);
}

/**
 * Returns room info from a given room ID.
 *
 * @example
 * const { info } = useRoomInfo("room-id");
 */
function useRoomInfoSuspense(roomId: string): RoomInfoAsyncSuccess {
  return useRoomInfoSuspense_withClient(useClient(), roomId);
}

type TypedBundle = LiveblocksContextBundle<DU, DM>;

/**
 * Returns the thread associated with a `"thread"` inbox notification.
 *
 * It can **only** be called with IDs of `"thread"` inbox notifications,
 * so we recommend only using it when customizing the rendering or in other
 * situations where you can guarantee the kind of the notification.
 *
 * When `useInboxNotifications` returns `"thread"` inbox notifications,
 * it also receives the associated threads and caches them behind the scenes.
 * When you call `useInboxNotificationThread`, it simply returns the cached thread
 * for the inbox notification ID you passed to it, without any fetching or waterfalls.
 *
 * @example
 * const thread = useInboxNotificationThread("in_xxx");
 */
const _useInboxNotificationThread: TypedBundle["useInboxNotificationThread"] =
  useInboxNotificationThread;

/**
 * Returns user info from a given user ID.
 *
 * @example
 * const { user, error, isLoading } = useUser("user-id");
 */
const _useUser: TypedBundle["useUser"] = useUser;

/**
 * Returns user info from a given user ID.
 *
 * @example
 * const { user } = useUser("user-id");
 */
const _useUserSuspense: TypedBundle["suspense"]["useUser"] = useUserSuspense;

// eslint-disable-next-line simple-import-sort/exports
export {
  _useInboxNotificationThread as useInboxNotificationThread,
  _useUser as useUser,
  _useUserSuspense as useUserSuspense,
  useInboxNotifications,
  useInboxNotificationsSuspense,
  useMarkAllInboxNotificationsAsRead,
  useMarkInboxNotificationAsRead,
  useDeleteAllInboxNotifications,
  useDeleteInboxNotification,
  useRoomInfo,
  useRoomInfoSuspense,
  useUnreadInboxNotificationsCount,
  useUnreadInboxNotificationsCountSuspense,
};<|MERGE_RESOLUTION|>--- conflicted
+++ resolved
@@ -230,34 +230,6 @@
 function makeExtrasForClient<U extends BaseUserMeta>(client: OpaqueClient) {
   const internals = client[kInternal] as PrivateClientApi<U>;
   const store = internals.cacheStore;
-<<<<<<< HEAD
-
-  let fetchInboxNotifications$: ReturnType<
-    typeof client.getInboxNotifications
-  > | null = null;
-
-  let lastRequestedAt: Date | undefined;
-
-  const poller = makePoller(() =>
-    client.getInboxNotifications({ since: lastRequestedAt }).then(
-      (result) => {
-        lastRequestedAt = result.meta.requestedAt;
-
-        store.updateThreadsAndNotifications(
-          result.threads,
-          result.inboxNotifications,
-          result.deletedThreads,
-          result.deletedInboxNotifications,
-          INBOX_NOTIFICATIONS_QUERY
-        );
-      },
-      () => {
-        // TODO: Error handling
-      }
-    )
-  );
-=======
-  const notifications = internals.notifications;
 
   let lastRequestedAt: Date | undefined;
 
@@ -269,7 +241,7 @@
     const since =
       lastRequestedAt !== undefined ? { since: lastRequestedAt } : undefined;
 
-    const result = await notifications.getInboxNotifications(since);
+    const result = await client.getInboxNotifications(since);
 
     store.updateThreadsAndNotifications(
       result.threads,
@@ -278,7 +250,6 @@
       result.deletedInboxNotifications,
       INBOX_NOTIFICATIONS_QUERY
     );
->>>>>>> b8e89cfd
 
     /**
      * We set the `lastRequestedAt` to the timestamp returned by the current request if:
@@ -317,23 +288,10 @@
     });
 
     try {
-<<<<<<< HEAD
-      fetchInboxNotifications$ = client.getInboxNotifications();
-
-      const result = await fetchInboxNotifications$;
-
-      store.updateThreadsAndNotifications(
-        result.threads,
-        result.inboxNotifications,
-        result.deletedThreads,
-        result.deletedInboxNotifications,
-        INBOX_NOTIFICATIONS_QUERY
-=======
       await autoRetry(
         () => fetchInboxNotifications(),
         5,
         [5000, 5000, 10000, 15000]
->>>>>>> b8e89cfd
       );
     } catch (err) {
       // Store the error in the cache as a side-effect, for non-Suspense
@@ -390,15 +348,9 @@
 
   return {
     store,
-<<<<<<< HEAD
-    fetchInboxNotifications,
-    useSubscribeToInboxNotificationsEffect,
-=======
-    notifications,
     useEnableInboxNotificationsPolling,
     waitUntilInboxNotificationsLoaded,
     loadInboxNotifications,
->>>>>>> b8e89cfd
   };
 }
 
@@ -646,7 +598,7 @@
 function useDeleteInboxNotification_withClient(client: OpaqueClient) {
   return useCallback(
     (inboxNotificationId: string) => {
-      const { store, notifications } = getExtrasForClient(client);
+      const { store } = getExtrasForClient(client);
 
       const optimisticUpdateId = nanoid();
       const deletedAt = new Date();
@@ -657,7 +609,7 @@
         deletedAt,
       });
 
-      notifications.deleteInboxNotification(inboxNotificationId).then(
+      client.deleteInboxNotification(inboxNotificationId).then(
         () => {
           store.set((state) => {
             const existingNotification =
@@ -702,7 +654,7 @@
 
 function useDeleteAllInboxNotifications_withClient(client: OpaqueClient) {
   return useCallback(() => {
-    const { store, notifications } = getExtrasForClient(client);
+    const { store } = getExtrasForClient(client);
     const optimisticUpdateId = nanoid();
     const deletedAt = new Date();
     store.pushOptimisticUpdate({
@@ -711,7 +663,7 @@
       deletedAt,
     });
 
-    notifications.deleteAllInboxNotifications().then(
+    client.deleteAllInboxNotifications().then(
       () => {
         store.set((state) => ({
           ...state,
