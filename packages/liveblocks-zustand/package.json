--- conflicted
+++ resolved
@@ -1,10 +1,6 @@
 {
   "name": "@liveblocks/zustand",
-<<<<<<< HEAD
-  "version": "1.1.0-yjs5",
-=======
   "version": "1.1.1-internal1",
->>>>>>> ffbc5388
   "description": "A middleware to integrate Liveblocks into Zustand stores. Liveblocks is the all-in-one toolkit to build collaborative products like Figma, Notion, and more.",
   "license": "Apache-2.0",
   "main": "./dist/index.js",
@@ -23,13 +19,8 @@
     "test:watch": "jest --silent --verbose --color=always --watch"
   },
   "dependencies": {
-<<<<<<< HEAD
-    "@liveblocks/client": "1.1.0-yjs5",
-    "@liveblocks/core": "1.1.0-yjs5"
-=======
     "@liveblocks/client": "1.1.1-internal1",
     "@liveblocks/core": "1.1.1-internal1"
->>>>>>> ffbc5388
   },
   "peerDependencies": {
     "zustand": "^4.1.3"
