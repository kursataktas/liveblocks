--- conflicted
+++ resolved
@@ -1,14 +1,9 @@
 "use client";
 
 import { createClient } from "@liveblocks/client";
-<<<<<<< HEAD
 import { createRoomContext } from "@liveblocks/react";
-// TODO: It needs to be exported from @liveblocks/client or @liveblocks/react-comments
+// TODO: Remove and use UserMeta info instead
 import { BaseUserInfo } from "@liveblocks/core";
-=======
-import { createCommentsContext } from "@liveblocks/react-comments";
-import { BaseUserInfo } from "@liveblocks/client";
->>>>>>> f582410c
 
 export const client = createClient({
   authEndpoint: "/api/auth",
@@ -42,28 +37,11 @@
   }
 }
 
-<<<<<<< HEAD
 export const {
   RoomProvider,
-=======
-// TODO: Doesn't mark CommentsProvider as a Client component
-// export const {
-//   CommentsProvider,
-//   useThreads,
-//   suspense: { useThreads: useThreadsSuspense },
-// } = createCommentsContext<ThreadMetadata>(client, {
-//   resolveUser,
-//   resolveMentionSuggestions,
-// });
-
-const {
-  CommentsProvider,
->>>>>>> f582410c
   useThreads,
   suspense: { useThreads: useThreadsSuspense },
 } = createRoomContext(client, {
   resolveUser,
   resolveMentionSuggestions,
-});
-
-export { CommentsProvider, useThreads, useThreadsSuspense };+});