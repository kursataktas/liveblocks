"use client";

import { LexicalComposer } from "@lexical/react/LexicalComposer";
import { RichTextPlugin } from "@lexical/react/LexicalRichTextPlugin";
import { ContentEditable } from "@lexical/react/LexicalContentEditable";
import { HeadingNode, QuoteNode } from "@lexical/rich-text";
import { ListNode, ListItemNode } from "@lexical/list";
import { LexicalErrorBoundary } from "@lexical/react/LexicalErrorBoundary";
import {
  FloatingComposer,
  AnchoredThreads,
  liveblocksConfig,
  LiveblocksPlugin,
  useEditorStatus,
<<<<<<< HEAD
  useIsThreadActive,
  Version,
  Versions,
=======
  FloatingThreads,
>>>>>>> 49a68939
} from "@liveblocks/react-lexical";
import FloatingToolbar from "./floating-toolbar";
import NotificationsPopover from "../notifications-popover";
import Loading from "../loading";
<<<<<<< HEAD
import { BaseMetadata, ThreadData } from "@liveblocks/client";
import VersionsPopover from "../versions-popover";
=======
import { useThreads } from "@liveblocks/react/suspense";
import { useIsMobile } from "./use-is-mobile";
>>>>>>> 49a68939

// Wrap your initial config with `liveblocksConfig`
const initialConfig = liveblocksConfig({
  namespace: "Demo",
  nodes: [HeadingNode, QuoteNode, ListNode, ListItemNode],
  onError: (error: unknown) => {
    console.error(error);
    throw error;
  },
});

export default function Editor() {
  const status = useEditorStatus();

  return (
    <div className="relative min-h-screen flex flex-col">
      <LexicalComposer initialConfig={initialConfig}>
        <LiveblocksPlugin>
<<<<<<< HEAD
          {/* Sticky header */}
          <div className="sticky top-0 left-0  h-[60px] flex items-center justify-between px-4 border-b border-border/80 z-20 bg-background/95">
            <div className="flex items-center gap-2 h-full grow">
              <Toolbar />
            </div>
            <VersionsPopover />
            <NotificationsPopover />
          </div>

          <div className="relative flex flex-row justify-between h-[calc(100%-60px)] w-full flex-1">
            {/* Editable */}
            <div className="relative h-full w-[calc(100%-350px)] overflow-auto">
              {status === "not-loaded" || status === "loading" ? (
                <Loading />
              ) : (
                <div className="relative max-w-[950px] mx-auto">
                  <RichTextPlugin
                    contentEditable={
                      <ContentEditable className="relative outline-none p-8 w-full h-full" />
                    }
                    placeholder={
                      <p className="pointer-events-none absolute top-0 left-0 p-8 text-muted-foreground w-full h-full">
=======
          {status === "not-loaded" || status === "loading" ? (
            <Loading />
          ) : (
            <>
              <div className="h-[60px] flex items-center justify-end px-4 border-b border-border/80 bg-background">
                <NotificationsPopover />
              </div>

              <div className="relative flex flex-row justify-between w-full py-16 xl:pl-[250px] pl-[100px] gap-[50px]">
                {/* Editable */}
                <div className="relative flex flex-1">
                  <RichTextPlugin
                    contentEditable={
                      <ContentEditable className="outline-none flex-1 transition-all" />
                    }
                    placeholder={
                      <p className="pointer-events-none absolute top-0 left-0 text-muted-foreground w-full h-full">
>>>>>>> 49a68939
                        Try mentioning a user with @
                      </p>
                    }
                    ErrorBoundary={LexicalErrorBoundary}
                  />
<<<<<<< HEAD
                  <FloatingToolbar />
                </div>
              )}
            </div>

            <FloatingComposer className="w-[350px]" />

            {/* Threads List */}
            <Suspense fallback={<Loading />}>
              <Threads />
            </Suspense>
          </div>
=======

                  <FloatingComposer className="w-[350px]" />

                  <FloatingToolbar />
                </div>

                <div className="xl:[&:not(:has(.lb-lexical-anchored-threads))]:pr-[200px] [&:not(:has(.lb-lexical-anchored-threads))]:pr-[50px]">
                  <Threads />
                </div>
              </div>
            </>
          )}
>>>>>>> 49a68939
        </LiveblocksPlugin>
      </LexicalComposer>
    </div>
  );
}

function Threads() {
  const { threads } = useThreads();
  const isMobile = useIsMobile();

  return isMobile ? (
    <FloatingThreads threads={threads} />
  ) : (
    <AnchoredThreads
      threads={threads}
      className="w-[350px] xl:mr-[100px] mr-[50px]"
    />
  );
}<|MERGE_RESOLUTION|>--- conflicted
+++ resolved
@@ -12,24 +12,14 @@
   liveblocksConfig,
   LiveblocksPlugin,
   useEditorStatus,
-<<<<<<< HEAD
-  useIsThreadActive,
-  Version,
-  Versions,
-=======
   FloatingThreads,
->>>>>>> 49a68939
 } from "@liveblocks/react-lexical";
 import FloatingToolbar from "./floating-toolbar";
 import NotificationsPopover from "../notifications-popover";
 import Loading from "../loading";
-<<<<<<< HEAD
-import { BaseMetadata, ThreadData } from "@liveblocks/client";
 import VersionsPopover from "../versions-popover";
-=======
 import { useThreads } from "@liveblocks/react/suspense";
 import { useIsMobile } from "./use-is-mobile";
->>>>>>> 49a68939
 
 // Wrap your initial config with `liveblocksConfig`
 const initialConfig = liveblocksConfig({
@@ -48,35 +38,13 @@
     <div className="relative min-h-screen flex flex-col">
       <LexicalComposer initialConfig={initialConfig}>
         <LiveblocksPlugin>
-<<<<<<< HEAD
-          {/* Sticky header */}
-          <div className="sticky top-0 left-0  h-[60px] flex items-center justify-between px-4 border-b border-border/80 z-20 bg-background/95">
-            <div className="flex items-center gap-2 h-full grow">
-              <Toolbar />
-            </div>
-            <VersionsPopover />
-            <NotificationsPopover />
-          </div>
-
-          <div className="relative flex flex-row justify-between h-[calc(100%-60px)] w-full flex-1">
-            {/* Editable */}
-            <div className="relative h-full w-[calc(100%-350px)] overflow-auto">
-              {status === "not-loaded" || status === "loading" ? (
-                <Loading />
-              ) : (
-                <div className="relative max-w-[950px] mx-auto">
-                  <RichTextPlugin
-                    contentEditable={
-                      <ContentEditable className="relative outline-none p-8 w-full h-full" />
-                    }
-                    placeholder={
-                      <p className="pointer-events-none absolute top-0 left-0 p-8 text-muted-foreground w-full h-full">
-=======
           {status === "not-loaded" || status === "loading" ? (
             <Loading />
           ) : (
             <>
               <div className="h-[60px] flex items-center justify-end px-4 border-b border-border/80 bg-background">
+
+                <VersionsPopover />
                 <NotificationsPopover />
               </div>
 
@@ -89,26 +57,11 @@
                     }
                     placeholder={
                       <p className="pointer-events-none absolute top-0 left-0 text-muted-foreground w-full h-full">
->>>>>>> 49a68939
                         Try mentioning a user with @
                       </p>
                     }
                     ErrorBoundary={LexicalErrorBoundary}
                   />
-<<<<<<< HEAD
-                  <FloatingToolbar />
-                </div>
-              )}
-            </div>
-
-            <FloatingComposer className="w-[350px]" />
-
-            {/* Threads List */}
-            <Suspense fallback={<Loading />}>
-              <Threads />
-            </Suspense>
-          </div>
-=======
 
                   <FloatingComposer className="w-[350px]" />
 
@@ -121,7 +74,6 @@
               </div>
             </>
           )}
->>>>>>> 49a68939
         </LiveblocksPlugin>
       </LexicalComposer>
     </div>
