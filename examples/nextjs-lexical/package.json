{
  "name": "@liveblocks-examples/nextjs-lexical",
  "description": "This example shows how to build a collaborative text editor with Liveblocks, Yjs, Lexical, and Next.js.",
  "license": "Apache-2.0",
  "private": true,
  "scripts": {
    "dev": "next dev",
    "build": "next build",
    "start": "next start",
    "lint": "next lint"
  },
  "dependencies": {
    "@floating-ui/react-dom": "^2.1.0",
    "@lexical/list": "0.16.1",
    "@lexical/react": "0.16.1",
    "@lexical/rich-text": "0.16.1",
    "@lexical/selection": "0.16.1",
    "@lexical/utils": "0.16.1",
<<<<<<< HEAD
    "@liveblocks/client": "^2.7.2",
    "@liveblocks/node": "^2.7.2",
    "@liveblocks/react": "^2.7.2",
    "@liveblocks/react-lexical": "^2.7.2",
    "@liveblocks/react-ui": "^2.7.2",
=======
    "@liveblocks/client": "^2.8.0",
    "@liveblocks/node": "^2.8.0",
    "@liveblocks/react": "^2.8.0",
    "@liveblocks/react-lexical": "^2.8.0",
    "@liveblocks/react-ui": "^2.8.0",
>>>>>>> 2255f768
    "@radix-ui/react-dialog": "^1.1.1",
    "@radix-ui/react-popover": "^1.0.7",
    "@types/node": "^18.11.18",
    "@types/react": "^18.0.27",
    "@types/react-dom": "^18.0.10",
    "lexical": "0.16.1",
    "next": "^14.2.4",
    "react": "^18.2.0",
    "react-dom": "^18.2.0",
    "typescript": "^5.2.2"
  },
  "devDependencies": {
    "autoprefixer": "^10.4.19",
    "postcss": "^8.4.38",
    "tailwindcss": "^3.4.4"
  }
}<|MERGE_RESOLUTION|>--- conflicted
+++ resolved
@@ -16,19 +16,11 @@
     "@lexical/rich-text": "0.16.1",
     "@lexical/selection": "0.16.1",
     "@lexical/utils": "0.16.1",
-<<<<<<< HEAD
-    "@liveblocks/client": "^2.7.2",
-    "@liveblocks/node": "^2.7.2",
-    "@liveblocks/react": "^2.7.2",
-    "@liveblocks/react-lexical": "^2.7.2",
-    "@liveblocks/react-ui": "^2.7.2",
-=======
     "@liveblocks/client": "^2.8.0",
     "@liveblocks/node": "^2.8.0",
     "@liveblocks/react": "^2.8.0",
     "@liveblocks/react-lexical": "^2.8.0",
     "@liveblocks/react-ui": "^2.8.0",
->>>>>>> 2255f768
     "@radix-ui/react-dialog": "^1.1.1",
     "@radix-ui/react-popover": "^1.0.7",
     "@types/node": "^18.11.18",
