--- conflicted
+++ resolved
@@ -45,13 +45,9 @@
 const MAX_LAYERS = 100;
 
 export default function Room() {
-<<<<<<< HEAD
-  const roomId = useOverrideRoomId(
+  const roomId = useExampleRoomId(
     "liveblocks:examples:nextjs-whiteboard-advanced"
   );
-=======
-  const roomId = useExampleRoomId("nextjs-whiteboard-advanced");
->>>>>>> b826b62a
 
   return (
     <RoomProvider
