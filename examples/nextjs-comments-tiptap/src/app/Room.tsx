"use client";

import { ReactNode, useMemo } from "react";
import { RoomProvider } from "@/liveblocks.config";
import { useSearchParams } from "next/navigation";
import { ClientSideSuspense } from "@liveblocks/react";
import { DocumentSpinner } from "@/components/Spinner";

export function Room({ children }: { children: ReactNode }) {
<<<<<<< HEAD
  const roomId = useOverrideRoomId(
    "liveblocks:examples:nextjs-comments-tiptap"
  );
=======
  const roomId = useExampleRoomId("nextjs-comments-tiptap");
>>>>>>> b826b62a

  return (
    <RoomProvider
      id={roomId}
      initialPresence={{
        cursor: null,
      }}
    >
      <ClientSideSuspense fallback={<DocumentSpinner />}>
        {() => children}
      </ClientSideSuspense>
    </RoomProvider>
  );
}

/**
 * This function is used when deploying an example on liveblocks.io.
 * You can ignore it completely if you run the example locally.
 */
function useExampleRoomId(roomId: string) {
  const params = useSearchParams();
  const exampleId = params?.get("exampleId");

  const exampleRoomId = useMemo(() => {
    return exampleId ? `${roomId}-${exampleId}` : roomId;
  }, [roomId, exampleId]);

  return exampleRoomId;
}<|MERGE_RESOLUTION|>--- conflicted
+++ resolved
@@ -7,13 +7,7 @@
 import { DocumentSpinner } from "@/components/Spinner";
 
 export function Room({ children }: { children: ReactNode }) {
-<<<<<<< HEAD
-  const roomId = useOverrideRoomId(
-    "liveblocks:examples:nextjs-comments-tiptap"
-  );
-=======
-  const roomId = useExampleRoomId("nextjs-comments-tiptap");
->>>>>>> b826b62a
+  const roomId = useExampleRoomId("liveblocks:examples:nextjs-comments-tiptap");
 
   return (
     <RoomProvider
