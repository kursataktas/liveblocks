--- conflicted
+++ resolved
@@ -27,13 +27,7 @@
 }
 
 export default function Page() {
-<<<<<<< HEAD
-  const roomId = useOverrideRoomId(
-    "liveblocks:examples:nextjs-comments-emails"
-  );
-=======
-  const roomId = useExampleRoomId("nextjs-comments-emails");
->>>>>>> b826b62a
+  const roomId = useExampleRoomId("liveblocks:examples:nextjs-comments-emails");
 
   return (
     <RoomProvider id={roomId} initialPresence={{}}>
