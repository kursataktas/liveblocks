{
  "name": "@liveblocks-examples/nextjs-connection-status",
<<<<<<< HEAD
  "description": "This example shows how to build connection toasts with Liveblocks and Next.js.",
=======
  "description": "This example shows how to a connection status with Liveblocks and Next.js",
>>>>>>> d2802ba2
  "license": "Apache-2.0",
  "private": true,
  "scripts": {
    "dev": "next dev",
    "build": "next build",
    "start": "next start",
    "lint": "next lint"
  },
  "dependencies": {
    "@liveblocks/client": "^1.2.0",
    "@liveblocks/react": "^1.2.0",
    "@types/node": "20.3.1",
    "@types/react": "18.2.12",
    "@types/react-dom": "18.2.5",
    "next": "13.4.5",
    "react": "18.2.0",
    "react-dom": "18.2.0",
    "react-hot-toast": "^2.4.1",
    "typescript": "5.1.3"
  }
}<|MERGE_RESOLUTION|>--- conflicted
+++ resolved
@@ -1,10 +1,6 @@
 {
   "name": "@liveblocks-examples/nextjs-connection-status",
-<<<<<<< HEAD
-  "description": "This example shows how to build connection toasts with Liveblocks and Next.js.",
-=======
   "description": "This example shows how to a connection status with Liveblocks and Next.js",
->>>>>>> d2802ba2
   "license": "Apache-2.0",
   "private": true,
   "scripts": {
