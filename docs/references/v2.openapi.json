{
  "openapi": "3.1.0",
  "info": {
    "title": "API v2",
    "version": "2.0"
  },
  "servers": [
    {
      "url": "https://api.liveblocks.io/v2"
    }
  ],
  "paths": {
    "/rooms": {
      "get": {
        "summary": "Get rooms",
        "tags": ["Room"],
        "responses": {
          "200": {
            "description": "Success. Returns the list of rooms and the next page URL.",
            "content": {
              "application/json": {
                "schema": {
                  "$ref": "#/components/schemas/GetRooms"
                },
                "examples": {
                  "example": {
                    "value": {
                      "nextPage": "/v2/rooms?startingAfter=W1siaWQiLCJVRzhWYl82SHRUS0NzXzFvci1HZHQiXSxbImNyZWF0ZWRBdCIsMTY2MDAwMDk4ODEzN11d",
                      "data": [
                        {
                          "type": "room",
                          "id": "HTOGSiXcORTECjfNBBLii",
                          "lastConnectionAt": "2022-08-08T23:23:15.281Z",
                          "createdAt": "2022-08-08T23:23:15.281Z",
                          "metadata": {
                            "name": ["My room"],
                            "type": ["whiteboard"]
                          },
                          "defaultAccesses": ["room:write"],
                          "groupsAccesses": {
                            "product": ["room:write"]
                          },
                          "usersAccesses": {
                            "vinod": ["room:write"]
                          }
                        }
                      ]
                    }
                  }
                }
              }
            }
          },
          "401": {
            "$ref": "#/components/responses/401"
          },
          "403": {
            "$ref": "#/components/responses/403"
          },
          "422": {
            "$ref": "#/components/responses/422"
          }
        },
        "operationId": "get-rooms",
        "description": "This endpoint returns a list of your rooms. The rooms are returned sorted by creation date, from newest to oldest. You can filter rooms by metadata, users accesses and groups accesses.\n\nThere is a pagination system where the next page URL is returned in the response as `nextPage`.\nYou can also limit the number of rooms by query.\n\nFiltering by metadata works by giving key values like `metadata.color=red`. Of course you can combine multiple metadata clauses to refine the response like `metadata.color=red&metadata.type=text`. Notice here the operator AND is applied between each clauses.\n\nFiltering by groups or userId works by giving a list of groups like `groupIds=marketing,GZo7tQ,product` or/and a userId like `userId=user1`.\nNotice here the operator OR is applied between each `groupIds` and the `userId`.\n",
        "parameters": [
          {
            "schema": {
              "type": "number",
              "minimum": 1,
              "maximum": 100,
              "default": 20
            },
            "in": "query",
            "name": "limit",
            "description": "A limit on the number of rooms to be returned. The limit can range between 1 and 100, and defaults to 20."
          },
          {
            "schema": {
              "type": "string"
            },
            "in": "query",
            "name": "startingAfter",
            "description": "A cursor used for pagination. You get the value from the response of the previous page."
          },
          {
            "schema": {
              "type": "string",
              "examples": ["metadata.colors=blue"]
            },
            "in": "query",
            "name": "metadata.KEY",
            "description": "A filter on metadata. Multiple metadata keys can be used to filter rooms."
          },
          {
            "schema": {
              "type": "string",
              "examples": ["userId=user1"]
            },
            "in": "query",
            "name": "userId",
            "description": "A filter on users accesses."
          },
          {
            "schema": {
              "type": "string",
              "examples": ["groupsIds=group1,group2"]
            },
            "in": "query",
            "name": "groupIds",
            "description": "A filter on groups accesses. Multiple groups can be used."
          }
        ]
      },
      "post": {
        "summary": "Create room",
        "tags": ["Room"],
        "responses": {
          "200": {
            "description": "Success. Returns the created room.",
            "content": {
              "application/json": {
                "schema": {
                  "$ref": "#/components/schemas/Room"
                },
                "examples": {
                  "example": {
                    "value": {
                      "type": "room",
                      "id": "my-room-3ebc26e2bf96",
                      "lastConnectionAt": "2022-08-22T15:10:25.225Z",
                      "createdAt": "2022-08-22T15:10:25.225Z",
                      "metadata": {
                        "color": "blue"
                      },
                      "defaultAccesses": ["room:write"],
                      "groupsAccesses": {
                        "product": ["room:write"]
                      },
                      "usersAccesses": {
                        "alice": ["room:write"]
                      }
                    }
                  }
                }
              }
            }
          },
          "401": {
            "$ref": "#/components/responses/401"
          },
          "403": {
            "$ref": "#/components/responses/403"
          },
          "409": {
            "$ref": "#/components/responses/409"
          },
          "422": {
            "$ref": "#/components/responses/422"
          }
        },
        "operationId": "post-rooms",
        "requestBody": {
          "content": {
            "application/json": {
              "schema": {
                "$ref": "#/components/schemas/CreateRoom"
              },
              "examples": {
                "example": {
                  "value": {
                    "id": "my-room-3ebc26e2bf96",
                    "defaultAccesses": ["room:write"],
                    "metadata": {
                      "color": "blue"
                    },
                    "usersAccesses": {
                      "alice": ["room:write"]
                    },
                    "groupsAccesses": {
                      "product": ["room:write"]
                    }
                  }
                }
              }
            }
          }
        },
        "description": "This endpoint creates a new room. `id` and `defaultAccesses` are required. \n- `defaultAccessess` could be `[]` or `[\"room:write\"]` (private or public). \n- `metadata` could be key/value as `string` or `string[]`. `metadata` supports maximum 50 entries. Key length has a limit of 40 characters maximum. Value length has a limit of 256 characters maximum. `metadata` is optional field.\n- `usersAccesses` could be `[]` or `[\"room:write\"]` for every records. `usersAccesses` can contain 100 ids maximum. Id length has a limit of 40 characters. `usersAccesses` is optional field.\n- `groupsAccesses` are optional fields.\n"
      },
      "parameters": []
    },
    "/rooms/{roomId}": {
      "parameters": [
        {
          "schema": {
            "type": "string"
          },
          "name": "roomId",
          "in": "path",
          "required": true,
          "description": "ID of the room"
        }
      ],
      "get": {
        "summary": "Get room",
        "tags": ["Room"],
        "operationId": "get-rooms-roomId",
        "responses": {
          "200": {
            "description": "Success. Returns the room.",
            "content": {
              "application/json": {
                "schema": {
                  "$ref": "#/components/schemas/Room"
                },
                "examples": {
                  "example": {
                    "value": {
                      "type": "room",
                      "id": "react-todo-list",
                      "lastConnectionAt": "2022-08-04T21:07:09.380Z",
                      "createdAt": "2022-07-13T14:32:50.697Z",
                      "metadata": {
                        "color": "blue",
                        "size": "10",
                        "target": ["abc", "def"]
                      },
                      "defaultAccesses": ["room:write"],
                      "groupsAccesses": {
                        "marketing": ["room:write"]
                      },
                      "usersAccesses": {
                        "alice": ["room:write"],
                        "vinod": ["room:write"]
                      }
                    }
                  }
                }
              }
            }
          },
          "401": {
            "$ref": "#/components/responses/401"
          },
          "403": {
            "$ref": "#/components/responses/403"
          },
          "404": {
            "$ref": "#/components/responses/404"
          }
        },
        "description": "This endpoint returns a room by its ID.",
        "parameters": []
      },
      "post": {
        "summary": "Update room",
        "tags": ["Room"],
        "responses": {
          "200": {
            "description": "Success. Returns the updated room.",
            "content": {
              "application/json": {
                "schema": {
                  "$ref": "#/components/schemas/Room"
                },
                "examples": {
                  "example": {
                    "value": {
                      "type": "room",
                      "id": "react-todo-list",
                      "lastConnectionAt": "2022-08-04T21:07:09.380Z",
                      "createdAt": "2022-07-13T14:32:50.697Z",
                      "metadata": {
                        "color": "blue",
                        "size": "10",
                        "target": ["abc", "def"]
                      },
                      "defaultAccesses": ["room:write"],
                      "groupsAccesses": {
                        "marketing": ["room:write"]
                      },
                      "usersAccesses": {
                        "alice": ["room:write"],
                        "vinod": ["room:write"]
                      }
                    }
                  }
                }
              }
            }
          },
          "401": {
            "$ref": "#/components/responses/401"
          },
          "403": {
            "$ref": "#/components/responses/403"
          },
          "404": {
            "$ref": "#/components/responses/404"
          },
          "422": {
            "$ref": "#/components/responses/422"
          }
        },
        "operationId": "post-rooms-roomId",
        "description": "This endpoint updates specific properties of a room. It’s not necessary to provide the entire room’s information. \nSetting a property to `null` means to delete this property. For example, if you want to remove access to a specific user without losing other users: \n``{\n    \"usersAccesses\": {\n        \"john\": null\n    }\n}``\n`defaultAccessess`, `metadata`, `usersAccesses`, `groupsAccesses` can be updated.\n\n- `defaultAccessess` could be `[]` or `[\"room:write\"]` (private or public). \n- `metadata` could be key/value as `string` or `string[]`. `metadata` supports maximum 50 entries. Key length has a limit of 40 characters maximum. Value length has a limit of 256 characters maximum. `metadata` is optional field.\n- `usersAccesses` could be `[]` or `[\"room:write\"]` for every records. `usersAccesses` can contain 100 ids maximum. Id length has a limit of 256 characters. `usersAccesses` is optional field.\n- `groupsAccesses` could be `[]` or `[\"room:write\"]` for every records. `groupsAccesses` can contain 100 ids maximum. Id length has a limit of 256 characters. `groupsAccesses` is optional field.\n\n",
        "requestBody": {
          "content": {
            "application/json": {
              "schema": {
                "$ref": "#/components/schemas/UpdateRoom"
              },
              "examples": {
                "example": {
                  "value": {
                    "defaultAccesses": ["room:write"],
                    "usersAccesses": {
                      "vinod": ["room:write"],
                      "alice": ["room:write"]
                    },
                    "groupsAccesses": {
                      "marketing": ["room:write"]
                    },
                    "metadata": {
                      "color": "blue"
                    }
                  }
                }
              }
            },
            "application/xml": {
              "schema": {
                "type": "object",
                "properties": {}
              }
            },
            "multipart/form-data": {
              "schema": {
                "type": "object",
                "properties": {}
              }
            }
          }
        }
      },
      "delete": {
        "summary": "Delete room",
        "tags": ["Room"],
        "responses": {
          "204": {
            "description": "Success. The room was deleted"
          },
          "401": {
            "$ref": "#/components/responses/401"
          },
          "403": {
            "$ref": "#/components/responses/403"
          },
          "404": {
            "$ref": "#/components/responses/404"
          },
          "422": {
            "$ref": "#/components/responses/422"
          }
        },
        "operationId": "delete-rooms-roomId",
        "description": "This endpoint deletes a room. A deleted room is no longer accessible from the API or the dashboard and it cannot be restored. \n\n"
      }
    },
    "/rooms/{roomId}/active_users": {
      "parameters": [
        {
          "schema": {
            "type": "string"
          },
          "name": "roomId",
          "in": "path",
          "required": true,
          "description": "ID of the room"
        }
      ],
      "get": {
        "summary": "Get active users",
        "tags": ["Room"],
        "operationId": "get-rooms-roomId-active-users",
        "description": "This endpoint returns a list of users currently present in the requested room. For better performance, we recommand to call this endpoint every 10 seconds maximum. \nDuplicates can happen if a user is in the requested room with multiple browser tabs opened.",
        "responses": {
          "200": {
            "description": "Success. Returns the list of active users for the specified room.",
            "content": {
              "application/json": {
                "schema": {
                  "$ref": "#/components/schemas/ActiveUsersResponse"
                },
                "examples": {
                  "example": {
                    "value": {
                      "data": [
                        {
                          "type": "user",
                          "connectionId": 16,
                          "id": "alice",
                          "info": {}
                        },
                        {
                          "type": "user",
                          "connectionId": 20,
                          "id": "bob",
                          "info": {}
                        }
                      ]
                    }
                  }
                }
              }
            }
          },
          "401": {
            "$ref": "#/components/responses/401"
          },
          "403": {
            "$ref": "#/components/responses/403"
          },
          "404": {
            "$ref": "#/components/responses/404"
          }
        }
      }
    },
    "/rooms/{roomId}/broadcast_event": {
      "post": {
        "summary": "Broadcast event to a room",
        "tags": ["Room"],
        "operationId": "post-broadcast-event",
        "responses": {
          "204": {
            "description": "Success. An event was broadcasted to the room."
          },
          "401": {
            "$ref": "#/components/responses/401"
          },
          "403": {
            "$ref": "#/components/responses/403"
          },
          "404": {
            "$ref": "#/components/responses/404"
          },
          "422": {
            "$ref": "#/components/responses/422"
          }
        },
        "description": "This endpoint enables the broadcast of an event to a room without having to connect to it via the `client` from `@liveblocks/client`. It takes any valid JSON as a request body.",
        "requestBody": {
          "description": "Any valid JSON.",
          "content": {
            "schema": {},
            "application/json": {
              "examples": {
                "example": {
                  "value": {
                    "type": "EMOJI",
                    "emoji": "🔥"
                  }
                }
              }
            }
          }
        },
        "parameters": [
          {
            "schema": {
              "type": "string"
            },
            "name": "roomId",
            "in": "path",
            "required": true,
            "description": "ID of the room"
          }
        ]
      }
    },
    "/rooms/{roomId}/storage": {
      "parameters": [
        {
          "schema": {
            "type": "string"
          },
          "name": "roomId",
          "in": "path",
          "required": true,
          "description": "ID of the room"
        }
      ],
      "get": {
        "summary": "Get Storage document",
        "tags": ["Storage"],
        "responses": {
          "200": {
            "description": "Success. Returns the room’s Storage as JSON.",
            "content": {
              "application/json": {
                "schema": {
                  "type": "object",
                  "properties": {
                    "liveblocksType": {
                      "type": "string"
                    },
                    "data": {
                      "type": ["string", "object"]
                    }
                  }
                },
                "examples": {
                  "example": {
                    "value": {
                      "liveblocksType": "LiveObject",
                      "data": {
                        "aLiveObject": {
                          "liveblocksType": "LiveObject",
                          "data": {
                            "a": 1
                          }
                        },
                        "aLiveList": {
                          "liveblocksType": "LiveList",
                          "data": ["a", "b"]
                        },
                        "aLiveMap": {
                          "liveblocksType": "LiveMap",
                          "data": {
                            "a": 1,
                            "b": 2
                          }
                        }
                      }
                    }
                  }
                }
              }
            }
          },
          "401": {
            "$ref": "#/components/responses/401"
          },
          "403": {
            "$ref": "#/components/responses/403"
          },
          "404": {
            "$ref": "#/components/responses/404"
          }
        },
        "operationId": "get-rooms-roomId-storage",
        "description": "This endpoint returns a room’s Storage as JSON.\n\nSome implementation details:\nEach Liveblocks data structure is represented by a JSON element having two properties:\n`\"liveblocksType\": \"LiveObject\" | \"LiveList\" | \"LiveMap\"`\n`\"data\"` => contains the nested data structures (children) and data.\nThe root is always a `LiveObject`."
      },
      "post": {
        "summary": "Initialize Storage document",
        "tags": ["Storage"],
        "operationId": "post-rooms-roomId-storage",
        "responses": {
          "200": {
            "description": "Success. The Storage is initialized. Returns the room’s Storage as JSON.",
            "content": {
              "application/json": {
                "schema": {
                  "type": "object",
                  "properties": {
                    "liveblocksType": {
                      "type": "string"
                    },
                    "data": {
                      "type": ["string", "object"]
                    }
                  }
                },
                "examples": {
                  "example": {
                    "value": {
                      "liveblocksType": "LiveObject",
                      "data": {
                        "aLiveObject": {
                          "liveblocksType": "LiveObject",
                          "data": {
                            "a": 1
                          }
                        },
                        "aLiveList": {
                          "liveblocksType": "LiveList",
                          "data": ["a", "b"]
                        },
                        "aLiveMap": {
                          "liveblocksType": "LiveMap",
                          "data": {
                            "a": 1,
                            "b": 2
                          }
                        }
                      }
                    }
                  }
                }
              }
            }
          },
          "401": {
            "$ref": "#/components/responses/401"
          },
          "403": {
            "$ref": "#/components/responses/403"
          },
          "404": {
            "$ref": "#/components/responses/404"
          }
        },
        "description": "This endpoint initializes a room’s Storage. The room must already exist and have an empty Storage. Calling this endpoint will disconnect all users from the room if there are any.\n\nThe format of the request body is the same as what’s returned by the get Storage endpoint.\n\nFor each Liveblocks data structure that you want to create, you need a JSON element having two properties:\n- `\"liveblocksType\"` => `\"LiveObject\" | \"LiveList\" | \"LiveMap\"`\n- `\"data\"` => contains the nested data structures (children) and data.\n\nThe root’s type can only be LiveObject.\n\nA utility function, `toPlainLson` is included in `@liveblocks/client` from `1.0.9` to help convert `LiveObject`, `LiveList`, and `LiveMap` to the structure expected by the endpoint.",
        "requestBody": {
          "content": {
            "application/json": {
              "schema": {
                "type": "object",
                "properties": {
                  "liveblocksType": {
                    "type": "string"
                  },
                  "data": {
                    "type": "object"
                  }
                }
              },
              "examples": {
                "example": {
                  "value": {
                    "liveblocksType": "LiveObject",
                    "data": {
                      "aLiveObject": {
                        "liveblocksType": "LiveObject",
                        "data": {
                          "a": 1
                        }
                      },
                      "aLiveList": {
                        "liveblocksType": "LiveList",
                        "data": ["a", "b"]
                      },
                      "aLiveMap": {
                        "liveblocksType": "LiveMap",
                        "data": {
                          "a": 1,
                          "b": 2
                        }
                      }
                    }
                  }
                }
              }
            }
          }
        }
      },
      "delete": {
        "summary": "Delete Storage",
        "tags": ["Storage"],
        "operationId": "delete-rooms-roomId-storage",
        "responses": {
          "200": {
            "description": "Success. The room has no more Storage."
          },
          "401": {
            "$ref": "#/components/responses/401"
          },
          "403": {
            "$ref": "#/components/responses/403"
          },
          "404": {
            "$ref": "#/components/responses/404"
          }
        },
        "description": "This endpoint deletes all of the room’s Storage data. Calling this endpoint will disconnect all users from the room if there are any.\n"
      }
    },

    "/rooms/{roomId}/ydoc": {
      "parameters": [
        {
          "schema": {
            "type": "string"
          },
          "name": "roomId",
          "in": "path",
          "required": true
        }
      ],
      "get": {
        "summary": "Get Yjs document",
        "tags": ["Yjs"],
        "responses": {
          "200": {
            "description": "Success. Returns the room’s Yjs document as JSON.",
            "content": {
              "application/json": {
                "schema": {
                  "type": "object"
                },
                "examples": {
                  "example": {
                    "value": {
                      "someYText": "contents of ytext"
                    }
                  }
                }
              }
            }
          },
          "401": {
            "$ref": "#/components/responses/401"
          },
          "403": {
            "$ref": "#/components/responses/403"
          },
          "404": {
            "$ref": "#/components/responses/404"
          }
        },
        "operationId": "get-rooms-roomId-ydoc",
        "description": "This endpoint returns a JSON representation of the room’s Yjs document."
      }
    },
    "/schemas": {
      "post": {
        "summary": "Create schema",
        "tags": ["Schema validation"],
        "operationId": "post-create-new-schema",
        "description": "This endpoint creates a new schema which can be referenced later to enforce a room’s Storage data structure. The schema consists of a name (for referencing it), and a body, which specifies the exact allowed shape of data in the room. This body is a multi-line string written in the Liveblocks [schema syntax](/docs/platform/schema-validation/syntax).",
        "requestBody": {
          "content": {
            "application/json": {
              "schema": {
                "$ref": "#/components/schemas/SchemaRequest"
              },
              "examples": {
                "example": {
                  "value": {
                    "name": "my-schema",
                    "body": "type Logo {\nname: string\ntheme: string\n}\n\ntype Storage {\nlogo: LiveObject<Logo>\n"
                  }
                }
              }
            }
          }
        },
        "responses": {
          "200": {
            "description": "Success. Creates the new schema and returns it as JSON.",
            "content": {
              "application/json": {
                "schema": {
                  "$ref": "#/components/schemas/SchemaResponse"
                },
                "examples": {
                  "example": {
                    "value": {
                      "id": "my-schema@1",
                      "name": "my-schema",
                      "version": 1,
                      "createdAt": "2023-03-30T06:25:54.675Z",
                      "updatedAt": "2023-03-30T06:25:54.675Z",
                      "body": "type Logo {\nname: string\ntheme: string\n}\n\ntype Storage {\nlogo: LiveObject<Logo>\n"
                    }
                  }
                }
              }
            }
          },
          "401": {
            "$ref": "#/components/responses/401"
          },
          "422": {
            "$ref": "#/components/responses/422-schema-validation"
          }
        },
        "parameters": []
      }
    },
    "/schemas/{id}": {
      "get": {
        "summary": "Get schema",
        "tags": ["Schema validation"],
        "operationId": "get-create-new-schema",
        "description": "This endpoint retrieves a schema by its id. The id is a combination of the schema name and version. For example, `my-schema@1`.",
        "responses": {
          "200": {
            "description": "Success. Found the schema and returns it as JSON.",
            "content": {
              "application/json": {
                "schema": {
                  "$ref": "#/components/schemas/SchemaResponse"
                },
                "examples": {
                  "example": {
                    "value": {
                      "id": "my-schema@1",
                      "name": "my-schema",
                      "version": 1,
                      "createdAt": "2023-03-30T06:25:54.675Z",
                      "updatedAt": "2023-03-30T06:25:54.675Z",
                      "body": "type Logo {\nname: string\ntheme: string\n}\n\ntype Storage {\nlogo: LiveObject<Logo>\n"
                    }
                  }
                }
              }
            }
          },
          "401": {
            "$ref": "#/components/responses/401"
          },
          "404": {
            "$ref": "#/components/responses/404-schema-validation"
          }
        },
        "parameters": [
          {
            "schema": {
              "type": "string"
            },
            "name": "id",
            "in": "path",
            "required": true,
            "description": "ID of the schema"
          }
        ]
      },
      "put": {
        "summary": "Update schema",
        "tags": ["Schema validation"],
        "operationId": "put-update-new-schema",
        "description": "This endpoint updates the body for the schema. A schema can only be updated if it is not used by any room.",
        "requestBody": {
          "content": {
            "application/json": {
              "schema": {
                "$ref": "#/components/schemas/UpdateSchema"
              },
              "examples": {
                "example": {
                  "value": {
                    "body": "type Logo {\nname: string\ntheme: string\n}\n\ntype Storage {\nlogo: LiveObject<Logo>\n"
                  }
                }
              }
            }
          }
        },
        "responses": {
          "200": {
            "description": "Success. Updates the new schema and increments the version. The schema `body` is returned as JSON.",
            "content": {
              "application/json": {
                "schema": {
                  "$ref": "#/components/schemas/Schema"
                },
                "examples": {
                  "example": {
                    "value": {
                      "id": "my-schema@2",
                      "name": "my-schema",
                      "version": 2,
                      "createdAt": "2023-03-30T07:25:54.675Z",
                      "updatedAt": "2023-03-30T07:25:54.675Z",
                      "body": "type Logo {\nname: string\ntheme: string\n}\n\ntype Storage {\nlogo: LiveObject<Logo>\n"
                    }
                  }
                }
              }
            }
          },
          "401": {
            "$ref": "#/components/responses/401"
          },
          "403": {
            "$ref": "#/components/responses/403-schema-validation"
          },
          "422": {
            "$ref": "#/components/responses/422-schema-validation"
          }
        },
        "parameters": [
          {
            "schema": {
              "type": "string"
            },
            "name": "id",
            "in": "path",
            "required": true,
            "description": "ID of the schema"
          }
        ]
      },
      "delete": {
        "summary": "Delete schema",
        "tags": ["Schema validation"],
        "operationId": "delete-a-schema",
        "description": "This endpoint deletes a schema by its ID. The ID is a combination of the schema name and version. For example, `my-schema@1`. A schema can only be deleted if it is not attached to a room.",
        "responses": {
          "200": {
            "description": "Success. Schema was delated"
          },
          "401": {
            "$ref": "#/components/responses/401"
          },
          "403": {
            "$ref": "#/components/responses/403-schema-validation"
          }
        },
        "parameters": [
          {
            "schema": {
              "type": "string"
            },
            "name": "id",
            "in": "path",
            "required": true,
            "description": "ID of the schema"
          }
        ]
      }
    },
    "/rooms/{roomId}/schema": {
      "get": {
        "summary": "Get schema by room",
        "tags": ["Schema validation"],
        "operationId": "get-new-schema",
        "description": "This endpoint retrieves the schema attached to a room.",
        "responses": {
          "200": {
            "description": "Success. Found the schema attached to the room and returns it as JSON.",
            "content": {
              "application/json": {
                "schema": {
                  "$ref": "#/components/schemas/Schema"
                },
                "examples": {
                  "example": {
                    "value": {
                      "id": "my-schema@1",
                      "name": "my-schema",
                      "version": 1,
                      "createdAt": "2023-03-30T06:25:54.675Z",
                      "updatedAt": "2023-03-30T06:25:54.675Z",
                      "body": "type Logo {\nname: string\ntheme: string\n}\n\ntype Storage {\nlogo: LiveObject<Logo>\n"
                    }
                  }
                }
              }
            }
          },
          "401": {
            "$ref": "#/components/responses/401"
          },
          "404": {
            "$ref": "#/components/responses/404-schema-validation"
          },
          "403": {
            "$ref": "#/components/responses/403-schema-validation"
          }
        },
        "parameters": [
          {
            "schema": {
              "type": "string"
            },
            "name": "roomId",
            "in": "path",
            "required": true,
            "description": "ID of the room"
          }
        ]
      },
      "post": {
        "summary": "Attach schema to room",
        "tags": ["Schema validation"],
        "operationId": "post-attach-schema-to-room",
        "description": "This endpoint attachs a schema to a room, and instantly enables runtime schema validation for the room. If the current contents of the room’s Storage do not match the schema, attaching will fail and the error message will give details on why the schema failed to attach.",
        "requestBody": {
          "content": {
            "application/json": {
              "schema": {
                "$ref": "#/components/schemas/AttachSchema"
              },
              "examples": {
                "example": {
                  "value": {
                    "schema": "my-schema@1"
                  }
                }
              }
            }
          }
        },
        "responses": {
          "200": {
            "description": "Success. Found the schema attached to the room. Returns the schema id as JSON.",
            "content": {
              "application/json": {
                "schema": {
                  "$ref": "#/components/schemas/AttachSchema"
                },
                "examples": {
                  "example": {
                    "value": {
                      "schema": "my-schema@1"
                    }
                  }
                }
              }
            }
          },
          "401": {
            "$ref": "#/components/responses/401"
          },
          "404": {
            "$ref": "#/components/responses/404-schema-validation"
          },
          "409": {
            "$ref": "#/components/responses/409-schema-validation"
          }
        },
        "parameters": [
          {
            "schema": {
              "type": "string"
            },
            "name": "roomId",
            "in": "path",
            "required": true,
            "description": "ID of the room"
          }
        ]
      },
      "delete": {
        "summary": "Detach schema from room",
        "tags": ["Schema validation"],
        "operationId": "delete-detach-schema-to-room",
        "description": "This endpoint detaches the schema from a room.",
        "responses": {
          "200": {
            "description": "Success. Detached the schema from the room."
          },
          "401": {
            "$ref": "#/components/responses/401"
          },
          "404": {
            "$ref": "#/components/responses/404-schema-validation"
          },
          "409": {
            "$ref": "#/components/responses/409-schema-validation"
          }
        },
        "parameters": [
          {
            "schema": {
              "type": "string"
            },
            "name": "roomId",
            "in": "path",
            "required": true,
            "description": "ID of the room"
          }
        ]
      }
    },
    "/rooms/{roomId}/threads": {
      "get": {
        "summary": "Get room threads",
        "tags": ["Comments"],
        "description": "This endpoint returns the threads in the requested room.",
        "operationId": "get-threads",
        "parameters": [
          {
            "name": "roomId",
            "in": "path",
            "required": true,
            "schema": {
              "type": "string"
            }
          }
        ],
        "responses": {
          "200": {
            "description": "Success. Returns list of threads in a room.",
            "content": {
              "application/json": {
                "schema": {
                  "type": "object",
                  "properties": {
                    "data": {
                      "type": "array",
                      "items": {
                        "$ref": "#/components/schemas/Thread"
                      }
                    }
                  }
                }
              }
            }
          },
          "401": {
            "$ref": "#/components/responses/401"
          },
          "403": {
            "$ref": "#/components/responses/403"
          },
          "404": {
            "$ref": "#/components/responses/404"
          }
        }
      }
    },
    "/rooms/{roomId}/threads/{threadId}": {
      "get": {
        "summary": "Get thread",
        "tags": ["Comments"],
        "description": "This endpoint returns a thread by its ID.",
        "operationId": "get-thread",
        "parameters": [
          {
            "name": "roomId",
            "in": "path",
            "required": true,
            "schema": {
              "type": "string"
            }
          },
          {
            "name": "threadId",
            "in": "path",
            "required": true,
            "schema": {
              "type": "string"
            }
          }
        ],
        "responses": {
          "200": {
            "description": "Success. Returns requested thread.",
            "content": {
              "application/json": {
                "schema": {
                  "$ref": "#/components/schemas/Thread"
                }
              }
            }
          },
          "401": {
            "$ref": "#/components/responses/401"
          },
          "403": {
            "$ref": "#/components/responses/403"
          },
          "404": {
            "$ref": "#/components/responses/404"
          }
        }
      }
    },
    "/rooms/{roomId}/threads/{threadId}/comments/{commentId}": {
      "get": {
        "summary": "Get comment",
        "tags": ["Comments"],
        "description": "This endpoint returns a comment by its ID.",
        "operationId": "get-comment",
        "parameters": [
          {
            "name": "roomId",
            "in": "path",
            "required": true,
            "schema": {
              "type": "string"
            }
          },
          {
            "name": "threadId",
            "in": "path",
            "required": true,
            "schema": {
              "type": "string"
            }
          },
          {
            "name": "commentId",
            "in": "path",
            "required": true,
            "schema": {
              "type": "string"
            }
          }
        ],
        "responses": {
          "200": {
            "description": "Success. Returns the requested comment.",
            "content": {
              "application/json": {
                "schema": {
                  "$ref": "#/components/schemas/Comment"
                }
              }
            }
          },
          "401": {
            "$ref": "#/components/responses/401"
          },
          "403": {
            "$ref": "#/components/responses/403"
          },
          "404": {
            "$ref": "#/components/responses/404"
          }
        }
      }
    },
    "/rooms/{roomId}/threads/{threadId}/participants": {
      "get": {
        "summary": "Get thread participants",
        "tags": ["Comments"],
        "description": "This endpoint returns the list of thread participants. It is a list of unique user IDs representing all the thread comment authors and mentioned users in comments.",
        "operationId": "get-thread-participants",
        "parameters": [
          {
            "name": "roomId",
            "in": "path",
            "required": true,
            "schema": {
              "type": "string"
            }
          },
          {
            "name": "threadId",
            "in": "path",
            "required": true,
            "schema": {
              "type": "string"
            }
          }
        ],
        "responses": {
          "200": {
            "description": "Success. Returns the thread’s participants",
            "content": {
              "application/json": {
                "schema": {
                  "type": "object",
                  "properties": {
                    "participantIds": {
                      "type": "array",
                      "items": {
                        "type": "string"
                      }
                    }
                  }
                }
              }
            }
          },
          "401": {
            "$ref": "#/components/responses/401"
          },
          "403": {
            "$ref": "#/components/responses/403"
          },
          "404": {
            "$ref": "#/components/responses/404"
          }
        }
      }
    },
    "/authorize-user": {
      "post": {
        "summary": "Get access token with secret key",
        "tags": ["Authentication"],
        "operationId": "post-authorize-user",
        "responses": {
          "200": {
            "description": "Success. Returns an access token that can be used to enter one or more rooms.",
            "content": {
              "application/json": {
                "schema": {
                  "$ref": "#/components/schemas/TokenResponse"
                },
                "examples": {
                  "example": {
                    "value": {
                      "token": "eyJhbGciOiJIUzI1NiIsInR5cCI6IkpXVCJ9.eyJzdWIi..."
                    }
                  }
                }
              }
            }
          },
          "403": {
            "$ref": "#/components/responses/403"
          }
        },
        "requestBody": {
          "content": {
            "application/json": {
              "schema": {
                "$ref": "#/components/schemas/AuthorizeUserRequest"
              },
              "examples": {
                "example": {
                  "value": {
                    "userId": "user-123",
                    "userInfo": {
                      "name": "bob",
                      "avatar": "https://example.org/images/user123.jpg"
                    },
                    "permissions": {
                      "my-room-1": ["room:write"],
                      "my-room-2": ["room:write"],
                      "my-room-*": ["room:read"]
                    }
                  }
                }
              }
            }
          }
        },
        "description": "This endpoint lets your application server (your backend) obtain a token that one of its clients (your frontend) can use to enter a Liveblocks room. You use this endpoint to implement your own application’s custom authentication endpoint. When making this request, you’ll have to use your secret key.\n\n**Important:** The difference with an [ID token](#post-identify-user) is that an access token holds all the permissions, and is the source of truth. With ID tokens, permissions are set in the Liveblocks backend (through REST API calls) and \"checked at the door\" every time they are used to enter a room.\n\n**Note:** When using the `@liveblocks/node` package, you can use [`Liveblocks.prepareSession`](/docs/api-reference/liveblocks-node#access-tokens) in your backend to build this request.\n\nYou can pass the property `userId` in the request’s body. This can be whatever internal identifier you use for your user accounts as long as it uniquely identifies an account. The property `userId` is used by Liveblocks to calculate your account’s Monthly Active Users. One unique `userId` corresponds to one MAU.\n\nAdditionally, you can set custom metadata to the token, which will be publicly accessible by other clients through the `user.info` property. This is useful for storing static data like avatar images or the user’s display name.\n\nLastly, you’ll specify the exact permissions to give to the user using the `permissions` field. This is done in an object where the keys are room names, or room name patterns (ending in a `*`), and a list of permissions to assign the user for any room that matches that name exactly (or starts with the pattern’s prefix). For tips, see [Manage permissions with access tokens](/docs/rooms/permissions/access-token)."
      }
    },
    "/identify-user": {
      "post": {
        "summary": "Get ID token with secret key",
        "tags": ["Authentication"],
        "operationId": "post-identify-user",
        "responses": {
          "200": {
            "description": "Success. Returns an ID token that can be used to enter one or more rooms.",
            "content": {
              "application/json": {
                "schema": {
                  "$ref": "#/components/schemas/TokenResponse"
                },
                "examples": {
                  "example": {
                    "value": {
                      "token": "eyJhbGciOiJIUzI1NiIsInR5cCI6IkpXVCJ9.eyJzdWIi..."
                    }
                  }
                }
              }
            }
          },
          "403": {
            "$ref": "#/components/responses/403"
          }
        },
        "requestBody": {
          "content": {
            "application/json": {
              "schema": {
                "$ref": "#/components/schemas/IdentifyUserRequest"
              },
              "examples": {
                "example": {
                  "value": {
                    "userId": "user-123",
                    "groupIds": ["marketing", "engineering"],
                    "userInfo": {
                      "name": "bob",
                      "avatar": "https://example.org/images/user123.jpg"
                    }
                  }
                }
              }
            }
          }
        },
        "description": "This endpoint lets your application server (your backend) obtain a token that one of its clients (your frontend) can use to enter a Liveblocks room. You use this endpoint to implement your own application’s custom authentication endpoint. When using this endpoint to obtain ID tokens, you should manage your permissions by assigning user and/or group permissions to rooms explicitly, see our [Manage permissions with ID tokens](/docs/rooms/permissions/id-token) section.\n\n**Important:** The difference with an [access token](#post-authorize-user) is that an ID token doesn’t hold any permissions itself. With ID tokens, permissions are set in the Liveblocks backend (through REST API calls) and \"checked at the door\" every time they are used to enter a room. With access tokens, all permissions are set in the token itself, and thus controlled from your backend entirely.\n\n**Note:** When using the `@liveblocks/node` package, you can use [`Liveblocks.identifyUser`](/docs/api-reference/liveblocks-node) in your backend to build this request.\n\nYou can pass the property `userId` in the request’s body. This can be whatever internal identifier you use for your user accounts as long as it uniquely identifies an account. The property `userId` is used by Liveblocks to calculate your account’s Monthly Active Users. One unique `userId` corresponds to one MAU.\n\nIf you want to use group permissions, you can also declare which `groupIds` this user belongs to. The group ID values are yours, but they will have to match the group IDs you assign permissions to when assigning permissions to rooms, see [Manage permissions with ID tokens](/docs/rooms/permissions/id-token)).\n\nAdditionally, you can set custom metadata to the token, which will be publicly accessible by other clients through the `user.info` property. This is useful for storing static data like avatar images or the user’s display name."
      }
    },
    "/rooms/{roomId}/authorize": {
      "post": {
        "summary": "Get single-room token with secret key (deprecated)",
        "tags": ["Deprecated"],
        "operationId": "post-authorize",
        "responses": {
          "200": {
            "description": "Success. Returns an old-style single-room token.",
            "content": {
              "application/json": {
                "schema": {
                  "$ref": "#/components/schemas/Authorization"
                },
                "examples": {
                  "example": {
                    "value": {
                      "token": "eyJhbGciOiJIUzI1NiIsInR5cCI6IkpXVCJ9.eyJzdWIiOiIxMjM0NTY3ODkwIiwibmFtZSI6IkpvaG4gRG9lIiwiaWF0IjoxNTE2MjM5MDIyfQ.SflKxwRJSMeKKF2QT4fwpMeJf36POk6yJV_adQssw5c"
                    }
                  }
                }
              }
            }
          },
          "401": {
            "$ref": "#/components/responses/401"
          },
          "403": {
            "$ref": "#/components/responses/403"
          },
          "404": {
            "$ref": "#/components/responses/404"
          },
          "422": {
            "$ref": "#/components/responses/422"
          }
        },
        "requestBody": {
          "content": {
            "application/json": {
              "schema": {
                "$ref": "#/components/schemas/CreateAuthorization"
              },
              "examples": {
                "example": {
                  "value": {
                    "userId": "b2c1c290-f2c9-45de-a74e-6b7aa0690f59",
                    "groupIds": ["g1", "g2"],
                    "userInfo": {
                      "name": "bob",
                      "colors": ["blue", "red"]
                    }
                  }
                }
              }
            }
          }
        },
        "description": "**Deprecated.** Prefer using [access tokens](#post-authorize-user) or [ID tokens](#post-identify-user) instead. Read more in our [migration guide](/docs/platform/upgrading/1.2).\n\nThis endpoint lets your application server (your backend) obtain a token that one of its clients (your frontend) can use to enter a Liveblocks room. You use this endpoint to implement your own application’s custom authentication endpoint. When making this request, you’ll have to use your secret key.\n\nYou can pass the property `userId` in the request’s body. This can be whatever internal identifier you use for your user accounts as long as it uniquely identifies an account. Setting the `userId` is optional if you want to use public rooms, but it is required to enter a private room (because permissions are assigned to specific user IDs). In case you want to use the group permission system, you can also declare which `groupIds` this user belongs to.\n\nThe property userId is used by Liveblocks to calculate your account’s Monthly Active Users. One unique userId corresponds to one MAU. If you don’t pass a userId, we will create for you a new anonymous userId on each connection, but your MAUs will be higher.\n\nAdditionally, you can set custom metadata to the token, which will be publicly accessible by other clients through the `user.info` property. This is useful for storing static data like avatar images or the user’s display name.",
        "parameters": []
      },
      "parameters": [
        {
          "schema": {
            "type": "string"
          },
          "name": "roomId",
          "in": "path",
          "required": true,
          "description": "ID of the room"
        }
      ]
    },
    "/rooms/{roomId}/public/authorize": {
      "post": {
        "summary": "Get single-room token with public key (deprecated)",
        "tags": ["Deprecated"],
        "operationId": "post-public-authorize",
        "responses": {
          "200": {
            "description": "Success. Returns the JWT token.",
            "content": {
              "application/json": {
                "schema": {
                  "$ref": "#/components/schemas/Authorization"
                },
                "examples": {
                  "example": {
                    "value": {
                      "token": "eyJhbGciOiJIUzI1NiIsInR5cCI6IkpXVCJ9.eyJzdWIiOiIxMjM0NTY3ODkwIiwibmFtZSI6IkpvaG4gRG9lIiwiaWF0IjoxNTE2MjM5MDIyfQ.SflKxwRJSMeKKF2QT4fwpMeJf36POk6yJV_adQssw5c"
                    }
                  }
                }
              }
            }
          },
          "403": {
            "$ref": "#/components/responses/403"
          },
          "404": {
            "$ref": "#/components/responses/404"
          },
          "422": {
            "$ref": "#/components/responses/422"
          }
        },
        "description": "**Deprecated.** When you update Liveblocks to 1.2, you no longer need to get a JWT token when using a public key.\n\nThis endpoint works with the public key and can be used client side. That means you don’t need to implement a dedicated authorization endpoint server side. \nThe generated JWT token works only with public room (`defaultAccesses: [\"room:write\"]`).",
        "requestBody": {
          "content": {
            "application/json": {
              "schema": {
                "$ref": "#/components/schemas/PublicAuthorizeBodyRequest"
              },
              "examples": {
                "example": {
                  "value": {
                    "publicApiKey": "pk_test_lOMrmwejSWLaPYQc5_JuGHXXX"
                  }
                }
              }
            }
          }
        }
      },
      "parameters": [
        {
          "schema": {
            "type": "string"
          },
          "name": "roomId",
          "in": "path",
          "required": true,
          "description": "ID of the room"
        }
      ]
    }
  },
  "components": {
    "schemas": {
      "Room": {
        "title": "Room",
        "type": "object",
        "properties": {
          "id": {
            "type": "string"
          },
          "type": {
            "type": "string",
            "enum": ["room"]
          },
          "lastConnectionAt": {
            "type": "string",
            "format": "date-time"
          },
          "createdAt": {
            "type": "string",
            "format": "date-time"
          },
          "metadata": {
            "type": "object",
            "additionalProperties": {
              "type": "string"
            }
          },
          "defaultAccesses": {
            "type": ["string", "array"],
            "uniqueItems": true,
            "items": {}
          },
          "usersAccesses": {
            "type": "object"
          },
          "groupsAccesses": {
            "type": "object"
          }
        }
      },
      "UpdateRoom": {
        "type": "object",
        "title": "UpdateRoom",
        "additionalProperties": false,
        "properties": {
          "defaultAccesses": {
            "type": ["array", "null"],
            "items": {
              "type": "string"
            }
          },
          "usersAccesses": {
            "type": ["object", "null"],
            "description": "A map of user identifiers to permissions list. Setting the value as `null` will clear all users’ accesses. Setting one user identifier as `null` will clear this user’s accesses."
          },
          "groupsAccesses": {
            "type": ["object", "null"],
            "description": "A map of group identifiers to permissions list. Setting the value as `null` will clear all groups’ accesses. Setting one group identifier as `null` will clear this group’s accesses."
          },
          "metadata": {
            "type": ["object", "null"],
            "description": "A map of metadata keys to their values (`string` or `string[]`). Setting the value as `null` will clear all metadata. Setting a key as `null` will clear the key."
          }
        }
      },
      "CreateRoom": {
        "title": "CreateRoom",
        "type": "object",
        "properties": {
          "id": {
            "type": "string"
          },
          "defaultAccesses": {
            "type": "array",
            "items": {
              "type": "string"
            }
          },
          "usersAccesses": {
            "type": "object"
          },
          "groupsAccesses": {
            "type": "object"
          },
          "metadata": {
            "type": "object"
          }
        },
        "required": ["id", "defaultAccesses"]
      },
      "Error": {
        "title": "Error",
        "type": "object",
        "properties": {
          "error": {
            "type": "string",
            "description": "Error code"
          },
          "message": {
            "type": "string",
            "description": "Message explaining the error"
          },
          "suggestion": {
            "type": "string",
            "description": "A suggestion on how to fix the error"
          },
          "docs": {
            "type": "string",
            "description": "A link to the documentation"
          }
        }
      },
      "Authorization": {
        "title": "Authorization",
        "type": "object",
        "properties": {
          "token": {
            "type": "string"
          }
        }
      },
      "TokenResponse": {
        "title": "An HTTP response body containing a token.",
        "type": "object",
        "properties": {
          "token": {
            "type": "string"
          }
        }
      },
      "AuthorizeUserRequest": {
        "title": "AuthorizeUserRequest",
        "type": "object",
        "properties": {
          "userId": {
            "type": "string"
          },
          "userInfo": {
            "type": "object"
          },
          "permissions": {
            "type": "object",
            "additionalProperties": {
              "type": "array",
              "items": {
                "type": "string"
              }
            }
          }
        }
      },
      "IdentifyUserRequest": {
        "title": "IdentifyUserRequest",
        "type": "object",
        "properties": {
          "userId": {
            "type": "string"
          },
          "groupIds": {
            "type": "array",
            "items": {
              "type": "string"
            }
          },
          "userInfo": {
            "type": "object"
          }
        }
      },
      "CreateAuthorization": {
        "title": "CreateAuthorization",
        "type": "object",
        "properties": {
          "userId": {
            "type": "string"
          },
          "userInfo": {
            "type": "object"
          },
          "groupIds": {
            "type": "array",
            "items": {
              "type": "string"
            }
          }
        }
      },
      "GetRooms": {
        "title": "GetRooms",
        "type": "object",
        "properties": {
          "nextPage": {
            "type": "string"
          },
          "data": {
            "type": "array",
            "items": {
              "type": "object",
              "properties": {
                "id": {
                  "type": "string"
                },
                "type": {
                  "type": "string"
                },
                "lastConnectionAt": {
                  "type": "string"
                },
                "createdAt": {
                  "type": "string"
                },
                "metadata": {
                  "type": "object"
                },
                "defaultAccesses": {
                  "type": ["string", "array"],
                  "items": {}
                },
                "usersAccesses": {
                  "type": "object"
                },
                "groupsAccesses": {
                  "type": "object"
                }
              }
            }
          }
        }
      },
      "ActiveUsersResponse": {
        "title": "ActiveUsersResponse",
        "type": "object",
        "properties": {
          "data": {
            "type": "array",
            "items": {
              "type": "object",
              "properties": {
                "type": {
                  "type": "string"
                },
                "connectionId": {
                  "type": "number"
                }
              }
            }
          }
        }
      },
      "PublicAuthorizeBodyRequest": {
        "title": "PublicAuthorizeBodyRequest",
        "type": "object",
        "properties": {
          "publicApiKey": {
            "type": "string"
          }
        }
      },
      "SchemaResponse": {
        "title": "Schema",
        "type": "object",
        "properties": {
          "id": {
            "type": "string"
          },
          "name": {
            "type": "string"
          },
          "version": {
            "type": "number"
          },
          "createdAt": {
            "type": "string",
            "format": "date-time"
          },
          "updatedAt": {
            "type": "string",
            "format": "date-time"
          },
          "body": {
            "type": "string"
          }
        }
      },
      "SchemaRequest": {
        "title": "SchemaRequest",
        "type": "object",
        "properties": {
          "name": {
            "type": "string"
          },
          "body": {
            "type": "string"
          }
        }
      },
      "UpdateSchema": {
        "title": "UpdateSchema",
        "type": "object",
        "properties": {
          "body": {
            "type": "string"
          }
        }
      },
      "AttachSchema": {
        "title": "AttachSchema",
        "type": "object",
        "properties": {
          "schema": {
            "type": "string"
          }
        }
      },
      "Thread": {
        "type": "object",
        "title": "Thread",
        "properties": {
          "type": {
            "const": "thread"
          },
          "id": {
            "type": "string"
          },
          "roomId": {
            "type": "string"
          },
          "comments": {
            "type": "array",
            "items": {
              "$ref": "#/components/schemas/Comment"
            }
          },
          "createdAt": {
            "type": "string",
            "format": "date-time"
          },
          "metadata": {
            "type": "object"
          },
          "updatedAt": {
            "type": "string"
          }
        },
        "required": [
          "type",
          "id",
          "roomId",
          "comments",
          "createdAt",
          "metadata"
        ]
      },
      "Comment": {
        "type": "object",
        "title": "Comment",
        "properties": {
          "type": {
            "const": "comment",
            "readOnly": true,
            "default": "comment",
            "examples": ["comment"]
          },
          "threadId": {
            "type": "string"
          },
          "roomId": {
            "type": "string"
          },
          "id": {
            "type": "string"
          },
          "userId": {
            "type": "string"
          },
          "createdAt": {
            "type": "string",
            "format": "date-time"
          },
          "editedAt": {
            "type": "string",
            "format": "date-time"
          },
          "deletedAt": {
            "type": "string",
            "format": "date-time"
          },
<<<<<<< HEAD
          "mentionedIds": {
            "type": "array",
            "items": {
              "type": "string"
            }
          },
=======
>>>>>>> da6ba673
          "body": {
            "type": "object"
          }
        },
        "required": ["type", "threadId", "roomId", "id", "userId", "createdAt"]
      }
    },
    "securitySchemes": {
      "Authorization": {
        "name": "Bearer sk_xxx",
        "type": "apiKey",
        "in": "header"
      }
    },
    "responses": {
      "401": {
        "description": "Missing or wrong credentials.",
        "content": {
          "application/json": {
            "schema": {
              "$ref": "#/components/schemas/Error"
            },
            "examples": {
              "WRONG_KEY_USED": {
                "value": {
                  "error": "WRONG_KEY_USED",
                  "message": "Public key instead of the secret key.",
                  "suggestion": "Please use your secret key instead of the public key, the secret key is available in the dashboard: https://liveblocks.io/dashboard/apikeys.",
                  "docs": ""
                }
              },
              "MISSING_SECRET_KEY": {
                "value": {
                  "error": "MISSING_SECRET_KEY",
                  "message": "Missing secret key in authentication header",
                  "suggestion": "Please use a secret key, the secret key is available in the dashboard: https://liveblocks.io/dashboard/apikeys",
                  "docs": ""
                }
              }
            }
          }
        }
      },
      "403": {
        "description": "Unauthorized access.",
        "content": {
          "application/json": {
            "schema": {
              "$ref": "#/components/schemas/Error"
            },
            "examples": {
              "INVALID_SECRET_KEY": {
                "value": {
                  "error": "INVALID_SECRET_KEY",
                  "message": "Invalid secret key.",
                  "suggestion": "Please use a valid secret key, the secret key is available in the dashboard: https://liveblocks.io/dashboard/apikeys.",
                  "docs": ""
                }
              },
              "INVALID_PUBLIC_KEY": {
                "value": {
                  "error": "INVALID_PUBLIC_KEY",
                  "message": "Invalid public key",
                  "suggestion": "Please use a valid public key, the public key is available in the dashboard: https://liveblocks.io/dashboard/apikeys",
                  "docs": ""
                }
              },
              "UNAUTHORIZED_ROOM_ACCESS": {
                "value": {
                  "error": "UNAUTHORIZED_ROOM_ACCESS",
                  "message": "The user does not have permission to access the room.",
                  "suggestion": "Please add the user’s ID or one of the user’s group IDs to the room first.",
                  "docs": ""
                }
              }
            }
          }
        }
      },
      "403-schema-validation": {
        "description": "Unauthorized access.",
        "content": {
          "application/json": {
            "schema": {
              "$ref": "#/components/schemas/Error"
            },
            "examples": {
              "SCHEMA_FROZEN": {
                "value": {
                  "error": "SCHEMA_FROZEN",
                  "message": "Schema is frozen",
                  "suggestion": "Please ensure no room is using this schema before modifying it"
                }
              },
              "INVALID_SECRET_KEY": {
                "value": {
                  "error": "INVALID_SECRET_KEY",
                  "message": "Invalid secret key.",
                  "suggestion": "Please use a valid secret key, the secret key is available in the dashboard: https://liveblocks.io/dashboard/apikeys.",
                  "docs": ""
                }
              },
              "INVALID_PUBLIC_KEY": {
                "value": {
                  "error": "INVALID_PUBLIC_KEY",
                  "message": "Invalid public key",
                  "suggestion": "Please use a valid public key, the public key is available in the dashboard: https://liveblocks.io/dashboard/apikeys",
                  "docs": ""
                }
              },
              "UNAUTHORIZED_ROOM_ACCESS": {
                "value": {
                  "error": "UNAUTHORIZED_ROOM_ACCESS",
                  "message": "The user does not have permission to access the room.",
                  "suggestion": "Please add the user’s ID or one of the user’s group IDs to the room first.",
                  "docs": ""
                }
              }
            }
          }
        }
      },
      "404": {
        "description": "Room not found.",
        "content": {
          "application/json": {
            "schema": {
              "$ref": "#/components/schemas/Error"
            },
            "examples": {
              "ROOM_NOT_FOUND": {
                "value": {
                  "error": "ROOM_NOT_FOUND",
                  "message": "Room not found.",
                  "suggestion": "Please use a valid room ID, room IDs are available in the dashboard: https://liveblocks.io/dashboard/rooms.",
                  "docs": ""
                }
              }
            }
          }
        }
      },
      "404-schema-validation": {
        "description": "Schema not found.",
        "content": {
          "application/json": {
            "schema": {
              "$ref": "#/components/schemas/Error"
            },
            "examples": {
              "SCHEMA_NOT_FOUND": {
                "value": {
                  "error": "SCHEMA_NOT_FOUND",
                  "message": "Schema not found.",
                  "suggestion": "Please use a valid schema ID, schema IDs are available in the dashboard: https://liveblocks.io/dashboard/schemas.",
                  "docs": ""
                }
              }
            }
          }
        }
      },
      "409": {
        "description": "Room already exists.",
        "content": {
          "application/json": {
            "schema": {
              "$ref": "#/components/schemas/Error"
            },
            "examples": {
              "ROOM_ALREADY_EXISTS": {
                "value": {
                  "error": "ROOM_ALREADY_EXISTS",
                  "message": "The room already exists.",
                  "suggestion": "Please use a different room id or update the existing room.",
                  "doc": ""
                }
              }
            }
          },
          "application/xml": {
            "schema": {
              "type": "object",
              "properties": {}
            }
          }
        }
      },
      "409-schema-validation": {
        "description": "Existing room data does not match this schema.",
        "content": {
          "application/json": {
            "schema": {
              "$ref": "#/components/schemas/Error"
            },
            "examples": {
              "SCHEMA_NOT_COMPATIBLE": {
                "value": {
                  "error": "SCHEMA_NOT_COMPATIBLE",
                  "message": "Existing room data does not match this schema.",
                  "suggestion": "Check the following error and make adjustments to your schema to be able to attach it to this room.",
                  "docs": ""
                }
              }
            }
          },
          "application/xml": {
            "schema": {
              "type": "object",
              "properties": {}
            }
          }
        }
      },
      "422": {
        "description": "Unprocessable entity.",
        "content": {
          "application/json": {
            "schema": {
              "$ref": "#/components/schemas/Error"
            },
            "examples": {
              "UNPROCESSABLE_ENTITY": {
                "value": {
                  "error": "UNPROCESSABLE_ENTITY",
                  "message": "Missing key: 'defaultAccesses'.",
                  "suggestion": "Please ensure the data follows the correct format.",
                  "docs": ""
                }
              }
            }
          }
        }
      },
      "422-schema-validation": {
        "description": "Unprocessable entity.",
        "content": {
          "application/json": {
            "schema": {
              "$ref": "#/components/schemas/Error"
            },
            "examples": {
              "UNPROCESSABLE_ENTITY": {
                "value": {
                  "error": "UNPROCESSABLE_ENTITY",
                  "message": "Value at key 'name': Schema name must be non empty string with less than 65 characters and only contain lowercase letters, numbers and dashes.",
                  "suggestion": "Please ensure the data follows the correct format.",
                  "docs": ""
                }
              },
              "INVALID_SCHEMA": {
                "value": {
                  "error": "INVALID_SCHEMA",
                  "message": "The schema you specified contains errors.",
                  "suggestion": "Please ensure the schema body follows the correct format, and has been converted to a string.",
                  "docs": ""
                }
              }
            }
          }
        }
      }
    }
  },
  "tags": [
    { "name": "Authentication" },
    { "name": "Room" },
    { "name": "Storage" },
    { "name": "Yjs" },
    { "name": "Schema validation" },
    { "name": "Comments" },
    { "name": "Deprecated" }
  ],
  "x-internal": true
}<|MERGE_RESOLUTION|>--- conflicted
+++ resolved
@@ -1901,15 +1901,6 @@
             "type": "string",
             "format": "date-time"
           },
-<<<<<<< HEAD
-          "mentionedIds": {
-            "type": "array",
-            "items": {
-              "type": "string"
-            }
-          },
-=======
->>>>>>> da6ba673
           "body": {
             "type": "object"
           }
